<<<<<<< HEAD
# Author:       Oliver Urbann
# E-Mail:       oliver.urbann@tu-dortmund.de
# Requirements: Python 3.4+, scipy, numpy, matplotlib, tkinter
# Usage:        python model.py
#
# This script is the implementation of the FLIP model as proposed by
# Urbann et al. [1]. Details about the gains used in the GUI can be
# found in [1] and [2].
#
# Two functions can be executed:
#
# Menu Commands->Simulate for an example of the model. At 0.5s a
# force is applied such that both masses begin to oscillate. Nothing 
# else happens here.
#
# Menu Commands->Controller runs a walk with a preview controller.
# Gains for controller are calculate before, using the given values.
#
# Values like masses, gravity, height, etc. can be selected manually.
# For a quick simulation or walk default values can be loaded by
# clicking the corresponding menu item before "Simulate" or 
# "Controller" is clicked. 
#
# Additionally, the gains and the computed controller gains can be
# saved for an application of the controller implemented on a 
# physical robot.
#
# "python model.py -c" and "python model.py -r" creates figures
# shown in [1]. Before this can be done run 
# "mkdir paper && mkdir paper/build". 
#
# [1] Flexible Linear Inverted Pendulum Model for Cost-Effective 
#     Biped Robots
#     Oliver Urbann, Ingmar Schwarz, Matthias Hofmann
#     Humanoid Robots (Humanoids), 2015 15th IEEE-RAS International
#     Conference on, 2015, pp. 128–131 
# [2] Observer-based biped walking control, a sensor fusion approach
#     Oliver Urbann, Stefan Tasse
#     Autonomous Robots 35.1 (2013) pp. 37–49. Springer US, 2013

import numpy as np
import scipy as sp
import scipy.linalg
import matplotlib as mpl
import matplotlib.pyplot as plt
import tkinter
from tkinter import ttk
import tkinter.filedialog
from matplotlib.backends.backend_tkagg import FigureCanvasTkAgg, NavigationToolbar2TkAgg
from matplotlib.figure import Figure
import sys
import paramiko
import time
import random

__author__ = "Oliver Urbann"
__copyright__ = "Copyright 2015, Oliver Urbann"
__credits__ = ["Oliver Urbann"]
__license__ = "GPL"
__version__ = "1.0.0"
__maintainer__ = "Oliver Urbann"
__email__ = "oliver.urbann@tu-dortmund.de"
__status__ = "Production"

mpl.rcParams['pdf.fonttype'] = 42
mpl.rcParams['ps.fonttype'] = 42

# To set breakpoint: import pdb; pdb.set_trace()

# Calculate acc for mass 2
#       L
#     <====
#    O-----o
#   x1     x2


# x_{t+1} = A * x_t + B * u(t)

# Spring
# F = D * L, F = m * a
# D * L = m * a
# a = D * L / m
# a = D * (x1 - x2) / m
# a = D / m * x1 - D / m * x2

# Damping has the same derivation

simDefault = (0.1, 1, 9.81, 0.3, 0.01, 1, 0.1, 1, 1, 10**-10,
              np.matrix(np.array([[1, 0, 0, 0 ,0 ,0 ],
                                  [0, 1, 0, 0, 0, 0],
                                  [0, 0, 1, 0, 0, 0],
                                  [0, 0, 0, 1, 0, 0],
                                  [0, 0, 0, 0, 1, 0],
                                  [0, 0, 0, 0 ,0 ,1]])),
              np.matrix(np.array([[1,  0, 0],
                                  [0,  1, 0],
                                  [0,  0, 1]])),              
              100, 5)
controllerDefault = (0.1, 4.5, 9.81, 0.26, 0.01, 5000, 200, 1, 10, 10**-10,
                     np.matrix(np.array([[10**-0, 0, 0, 0 ,0 ,0 ],
                                         [0, 1, 0, 0, 0, 0],
                                         [0, 0, 10**2, 0, 0, 0],
                                         [0, 0, 0, 10**2, 0, 0],
                                         [0, 0, 0, 0, 1, 0],
                                         [0, 0, 0, 0 ,0 ,1]])),
                     np.matrix(np.array([[10**17,  0, 0],
                                         [0,  10**4, 0],
                                         [0,  0, 10**4]])),
                     100, 5)
                     
flipmDefault = (0.1, 4.5, 9.81, 0.26, 0.01, 5000, 200, 1, 10, 10**-10,
                     np.matrix(np.array([[10**-0, 0, 0, 0 ,0 ,0 ],
                                         [0, 1, 0, 0, 0, 0],
                                         [0, 0, 10**2, 0, 0, 0],
                                         [0, 0, 0, 10**2, 0, 0],
                                         [0, 0, 0, 0, 1, 0],
                                         [0, 0, 0, 0 ,0 ,1]])),
                     np.matrix(np.array([[10**17,  0, 0],
                                         [0,  10**4, 0],
                                         [0,  0, 10**4]])),
                     100, 5)

error = np.matrix([0.0, 0.0, 0.0]).transpose()

def main():
  noGui = False
  for arg in sys.argv:
    if arg == '-c': # Plot figure as shown in [1]
      fig1 = plt.figure(figsize=(6, 2), dpi=150)
      ax1 = fig1.add_subplot(111)
      control(controllerDefault[4], int(sp.floor(controllerDefault[10])), controllerDefault[11], ax1, *gains(*controllerDefault[:11]))
      plt.savefig("paper/build/FLIPMex" + ".pdf", format='pdf', bbox_inches='tight')
      noGui = True
    if arg == '-r': # Plot another figure shown in [1]
      fig1 = plt.figure(figsize=(6, 2), dpi=150)
      ax1 = fig1.add_subplot(111)
      g = gains(*simDefault[:11])
      sim(simDefault[4],simDefault[11], g[0], g[1], g[2], ax1)
      plt.savefig("paper/build/FLIPMmodel" + ".pdf", format='pdf', bbox_inches='tight')
      noGui = True
    if arg.startswith('-l='): # Print gain tables in latex
      m.dump(open(arg[3:] + "A.tex",'w'))
      noGui = True
  if noGui:
    exit()
  root = tkinter.Tk()
  app = FLIPMApp(root)
  app.mainloop()
 
def getValues(d):
  return (d["Small Mass"].get(),
          d["Large Mass"].get(),
          d["Gravity"].get(),
          d["Height"].get(),
          d["Frame Length"].get(),
          d["Spring Constant"].get(),
          d["Damper Constant"].get(),
          d["Qe"].get(),
          d["Qx"].get(),
          d["R"].get(),
          d["Ql"].getMatrix(),
          d["RO"].getMatrix(),
          int(sp.floor(d["N"].get())),
          d["End"].get())
def gains(m, M, g, z_h, dt, D, E, Qe, Qx, R, Ql, RO, N):
  # Calculation of controller gains as explained in [2].
  A = np.array(
      [[      1,     dt, dt**2/2,       0,        0,       0 ],
       [      0,      1,      dt,       0,        0,       0 ],
       [   -D/M,   -E/M,       0,     D/M,      E/M,       0 ],
       [      0,      0,       0,       1,       dt, dt**2/2 ],
       [ D/m*dt, E/m*dt,       0, -D/m*dt, 1-E/m*dt,      dt ],
       [      0,      0,       0,       0,        0,       1 ]])
  b = np.matrix(np.array([0, 0, 0, dt**3 / 6, dt**2 / 2, dt])).transpose()
  c = np.matrix(np.array([1, 0, -z_h/g, 0, 0, 0]))
  Bt = np.matrix(np.zeros((7, 1)))
  Bt[0, 0] = np.dot(c, b)
  Bt[1:7, 0] = b
  It = np.matrix(np.array([1, 0, 0, 0, 0, 0, 0])).transpose()
  Ft = np.matrix(np.zeros((7, 6)))
  Ft[0, 0:6] = c * A
  Ft[1:7, 0:6] = A
  Qt = np.matrix(np.zeros((7, 7)))
  Qt[0, 0] = Qe
  Qt[1:7, 1:7] = c.transpose() * Qx *c
  At = np.matrix(np.zeros((7, 7)))
  At[0:7, 0] = It
  At[0:7, 1:7] = Ft
  Pt = np.matrix(sp.linalg.solve_discrete_are(At, Bt, Qt, np.ones((1,1)) * R))
  Gx = (R + Bt.transpose() * Pt * Bt) ** -1 * Bt.transpose() * Pt * Ft
  Gi = (R + Bt.transpose() * Pt * Bt) ** -1 * Bt.transpose() * Pt * It
  Ac = At - Bt * (R + Bt.transpose() * Pt * Bt) ** -1 * Bt.transpose() * Pt * At
  X = -Ac.transpose() * Pt * It
  Gd = [-Gi]
  for i in range(1, N):
    Gd.append((R + Bt.transpose() * Pt * Bt) ** -1 * Bt.transpose() * X)
    X = Ac.transpose() * X

  ##########################
  # Observer implementation
  ##########################
  Cm = np.matrix(np.zeros((3, 6)))  # Was ich von dem Zustand messen kann
  Cm[0,0] = 1
  Cm[1,2] = 1    
  Cm[2,3] = 1  
  #Cm[3,5] = 1
  
  if isObservable(A, Cm) :
      L,S,e = dlrq(A.transpose(),Cm.transpose(), Ql, RO)
      L = L.transpose()
  else:
      raise ValueError('System is not Observable!')
  return A, b, c, Gi, Gx, Gd, L

def popup(text):
    toplevel = tkinter.Toplevel()
    label1 = tkinter.Label(toplevel, text=text,fg="red")
    label1.pack()

def obsv(A, Cm):
    # Convert input to numpy matrices
    A = np.mat(A)
    Cm = np.mat(Cm)    
    
    # Calculate N
    N = np.shape(A)[0]

    # Calculate observability matrix
    obsv = Cm
    for i in range(1, N):
        obsv = np.vstack((obsv, Cm*A**i))
    return obsv
    
def isObservable(A, Cm):
    N = np.shape(A)[0]
    Obsv = obsv(A, Cm)
    
    rankObsv = np.linalg.matrix_rank(Obsv)
    if np.asscalar(rankObsv) == N : 
        return True
    else:
        popup("System is not Observable! Rank is " + str(np.asscalar(rankObsv)) + " instead of " + str(N))
        return False
    
def dlrq(A,B,Q,R) :                                         # http://de.mathworks.com/help/control/ref/dlqr.html
  S = np.matrix(sp.linalg.solve_discrete_are(A, B, Q, R))   # solve the discrete-time Riccati equation
  K = (B.transpose()*S*B + R) ** -1 * (B.transpose()*S*A)   # calculate gain matrix k
  e = np.matrix(sp.linalg.eigvals(A - B*K))                 # calculate eigenvalues
  return K,S,e

def control(dt, N, end, error, plotarea, A, b, c, Gi, Gx, Gd, L): # a walk with controller
  x1out = list()
  x2out = list()
  zmpout = list()
  acc1out = list()
  prefout = list()
  x = np.matrix(np.zeros((6,1)))
  X = np.linspace(0, end - dt, end*(1/dt))
  v = 0
  for t in X:
    s = 0
    for t2 in range(0, N):
      s += Gd[t2] * pref(t+t2*dt)
    u = -Gi * v - Gx * x - s
    x = A * x + b * u + L * e(error,t)
    v = v + c * x - pref(t)
    x1out.append(x[0].item())
    x2out.append(x[3].item())
    zmpout.append((c * x).item())
    acc1out.append((x[2]).item())
    prefout.append(pref(t))
  plotarea.plot(X, x1out, label="$c_{1,y}$", linewidth=2)
  plotarea.plot(X, x2out, label="$c_{2,y}$", linewidth=2)
  plotarea.plot(X, zmpout, linewidth=2, label="$p_y$")
  #plotarea.plot(X, acc1out, linewidth=2, label="$\ddot{c_{1,y}}$")
  plotarea.plot(X, prefout, linewidth=2, label="$p^{ref}_y$", linestyle="dashed")
  plotarea.legend(prop={'size':26}, borderpad=0.1, loc="upper left")
  plotarea.set_xlabel('Time [s]')
  plotarea.set_ylabel('Position (y) [m]')
  plotarea.set_ylim([-0.15, 0.15])  
  
def sim(dt, end, A, b, c, plotarea): # Just a simple demo
  x = np.matrix(np.zeros((6,1)))
  X = np.linspace(0, end - dt, end*(1/dt))
  u = np.zeros(end*(1/dt))
  u[0.5/dt] = 100 / dt
  u[0.5/dt+1] = -100 / dt
  x1 = list() # positions of mass 1
  x2 = list() # positions of mass 2

  for t in X:
    x = A * x + b * u[t*(1/dt)]
    x1.append(x[0].item())
    x2.append(x[3].item())
    
  plotarea.plot(X, x1, linewidth=2, label="$c_{1}$")
  plotarea.plot(X, x2, linewidth=2, label="$c_{2}$")
  plotarea.legend(prop={'size':11}, borderpad=0.1, loc="lower right")
  plotarea.set_xlabel('Time [s]')
  plotarea.set_ylabel('Position (y) [m]')

def e(error, t): #Error
  if t >=2 and t<2.1:
    return error
  #if t>=2:
#    randomError = np.matrix(np.zeros((3, 1)))
#    for i in range(len(error)):
#        randomError[i] = error[i]* random.uniform(0, 1)
 #   return randomError
  else:
    return np.matrix([0.0, 0.0, 0.0]).transpose()

def pref(t):
  if t < 1:
    return 0
  if t - sp.floor(t) < 0.5:
    return -0.05
  else:
    return 0.05
    
class StepControl:
  def __init__(self, N, A, b, c, Gi, Gx, Gd):
    self.N = N
    self.A = A
    self.b = b
    self.c = c
    self.Gi = Gi
    self.Gx = Gx
    self.Gd = Gd
    x = np.matrix(np.zeros((6,1)))
  def step(pref):
    for i in range(0, N):
      s += Gd[i] * pref[i]
    u = -Gi * v - Gx * x - s
    x = A * x + b * u
    v = v + c * x - pref(0)

class MatrixInput(tkinter.Frame):
    def __init__(self, observerframe, text, m, n, min, max, inc):
        frame = tkinter.Frame(observerframe)
        self.matrix = {}
        self.m = m
        self.n = n
        
        for m in range(self.m+1):
            if m==0:
              tkinter.Label(frame, text=text, width= 8,  font = ('bold') ).grid(row = m,  column=0)
            else:
              tkinter.Label(frame, text=m, width= 8).grid(row = m, column=0)
        for n in range(self.n+1):
            if n!=0:
              tkinter.Label(frame, text=n, width= 8).grid(row = 0, column=n)      
              
        for m in range(self.m):
            for n in range(self.n):
                v = tkinter.DoubleVar()
                s = tkinter.Spinbox(frame, textvariable = v, width = 10)
                s["to"] = max
                s["from"] = min
                s["increment"] = inc
                s.grid(row=m+1, column=n+1, stick="nsew")
                self.matrix[(m,n)] = v
        frame.pack(fill = "both")

    def getMatrix(self):
        result = []
        for m in range(self.m):
            temp_row = []
            for n in range(self.n):
                temp_row.append(self.matrix[(m,n)].get())
            result.append(temp_row)
        return np.matrix(result)
    
    def setMatrix(self, setMatrix):
        for m in range(self.m):
            for n in range(self.n):
                self.matrix[(m,n)].set(setMatrix[m,n])
        
class FLIPMApp(tkinter.Frame):
  def __init__(self, master=None):
    tkinter.Frame.__init__(self, master)
    self.createWidgets()
    self.menuBar = tkinter.Menu(master)
    master.config(menu = self.menuBar)
    self.fillMenuBar()
    self.pack()
  def addValue(self, frame ,text, min, max, inc):
    frame = tkinter.Frame(frame)
    frame.pack(fill = "x")
    txt = tkinter.Label(frame)
    txt["text"] = text
    txt.pack(side = "left", fill = "x")
    v = tkinter.DoubleVar()
    s = tkinter.Spinbox(frame, textvariable = v)
    s["to"] = max
    s["from"] = min
    s["increment"] = inc
    s.pack(side = "right", fill = "x")
    self.values[text] = v
  def fillMenuBar(self):
    self.menuFile = tkinter.Menu(self.menuBar)
    self.menuFile.add_command(label = "Save Gains...", command = self.onSave)
    self.menuCommand = tkinter.Menu(self.menuBar)
    self.menuCommand.add_command(label = "Simulate", command = self.onSim)
    self.menuCommand.add_command(label = "Load Simulation Default", command = self.onSimDef)
    self.menuCommand.add_command(label = "Controller", command = self.onController)
    self.menuCommand.add_command(label = "Load Controller Default", command = self.onControllerDef)
    self.menuBar.add_cascade(label = "File", menu = self.menuFile)
    self.menuBar.add_cascade(label = "Commands", menu = self.menuCommand)
  def createWidgets(self):
    notebook = ttk.Notebook(self)
    notebook.pack()
    self.values = {}
    self.naoIP = ""
    self.controlframe = tkinter.Frame(self)
    self.controlframe.pack(side = "left", fill = "both")
    self.addValue(self.controlframe, "Small Mass", 0.000000001, 100, 0.1)
    self.addValue(self.controlframe, "Large Mass", 0.00001, 1000000000, 0.1)
    self.addValue(self.controlframe, "Gravity", 0.1, 100, 0.1)
    self.addValue(self.controlframe, "Height", 0.01, 100, 0.1)
    self.addValue(self.controlframe, "Frame Length", 0.00001, 1, 0.001)
    self.addValue(self.controlframe, "Spring Constant", 0.001, 1000000, 0.1)
    self.addValue(self.controlframe, "Damper Constant", 0.001, 1000000, 0.1)
    self.addValue(self.controlframe, "Qx", 10**-10, 10**10, 1)
    self.addValue(self.controlframe, "Qe", 10**-10, 10**10, 1)
    self.addValue(self.controlframe, "R", 10**-10, 10**10, 1)
    self.addValue(self.controlframe, "N", 1, 1000, 1)
    self.addValue(self.controlframe, "End", 0, 100, 0.5)
    
    self.observerframe = tkinter.Frame(self)
    self.observerframe.pack(side = "left", fill = "both")
    self.values["Ql"] = MatrixInput(self.observerframe,"Ql", 6, 6, 10**10, 10**10, 100)
    self.values["RO"] = MatrixInput(self.observerframe,"RO", 3, 3, 10**-10, 10**20, 100)
    self.values["e"] = MatrixInput(self.observerframe,"Error", 3, 1, -10**3, 10**3, 0.001)
    
    ###########
    # Buttons #
    ###########
    frame = tkinter.Frame(self.observerframe)
    frame.pack(fill = "x")
    #b = tkinter.Button(frame, text="Load Controller Default", command=self.onControllerDef)
    #b.pack(fill = "x")
    b = tkinter.Button(frame, text="Simulate", command=self.onController)
    b.pack(fill = "x")
    b = tkinter.Button(frame, text="Save Gains", command=self.saveFLIPM)
    b.pack(fill = "x")
    b = tkinter.Button(frame, text="Load Gains", command=self.loadFLIPM)
    b.pack(fill = "x")
    
    frame = tkinter.Frame(self.controlframe)
    frame.pack(fill = "x")
    #b = tkinter.Button(frame, text="Load Controller Default", command=self.onControllerDef)
    #b.pack(fill = "x")
    b = tkinter.Button(frame, text="Simulate", command=self.onController)
    b.pack(fill = "x")  
    b = tkinter.Button(frame, text="Save Gains", command=self.saveFLIPM)
    b.pack(fill = "x")
    b = tkinter.Button(frame, text="Load Gains", command=self.loadFLIPM)
    b.pack(fill = "x")
    
    ############
    # NaoFrame #
    ############    
    self.naoframe = tkinter.Frame(self)
    self.naoframe.pack(side = "left", fill = "both")
    frame = tkinter.Frame(self.naoframe)
    frame.pack(fill = "x")
    txt = tkinter.Label(frame)
    txt["text"] = "NaoIP"
    txt.pack(side = "left", fill = "x")
    v = tkinter.StringVar(value='192.168.101.109')
    s = tkinter.Entry(frame, textvariable = v)
    s.pack(side = "right", fill = "x")   
    self.naoIP = v
    
    buttonframe = tkinter.Frame(self.naoframe)
    buttonframe.pack(fill = "x")
    b = tkinter.Button(buttonframe, text="Send Gains to Nao", command=self.connectSSH)
    b.pack(fill = "x")
    
    self.textbox = tkinter.Text(self.naoframe)
    self.textbox.pack(fill = "x")
    ########
    # Plot #
    ########       
    f = Figure(figsize=(16,12), dpi=50, facecolor='white')
    self.a = f.add_subplot(111)
    self.canvas = FigureCanvasTkAgg(f, master=self)
    self.canvas.show()
    self.canvas.get_tk_widget().pack(fill=tkinter.BOTH, expand=1)
    toolbar = NavigationToolbar2TkAgg( self.canvas, self )
    toolbar.update()
    self.canvas._tkcanvas.pack(side=tkinter.TOP,  expand=1)
    
    ########
    # Tabs #
    ########
    notebook.add(self.controlframe, text="Controller", state="normal")
    notebook.add(self.observerframe, text="Observer", state="normal")
    notebook.add(self.naoframe, text="Nao", state="normal")
    notebook.pack(side=tkinter.LEFT, fill=tkinter.BOTH, expand=1)

  def loadFLIPM(self):
    with open('flipmValues.txt') as f:
        load = f.read().splitlines()   
    Ql = np.loadtxt('flipmOberverQl.txt')
    RO = np.loadtxt('flipmOberverRO.txt')
 
    load.insert(10,Ql)
    load.insert(11,RO)
    #print(load)
    
    self.setValues(*load[:14])
    
  def saveFLIPM(self):
    f = open('flipmValues.txt','w')
    save = getValues(self.values)
    for i in range(0,len(save)):
        if i != 10 and i != 11:        
            f.write("%s\n" % save[i])
    f.close()
    np.savetxt("flipmOberverQl.txt", save[10])
    np.savetxt("flipmOberverRO.txt", save[11])
    

  def onSave(self): # m, M, g, z_h, dt, D, E, Qe, Qx, R, Ql, R0, N
    f = tkinter.filedialog.asksaveasfile()
    v = getValues(self.values)
    g = gains(*v[:13]) # A, b, c, Gi, Gx, Gd, L
    
    s = \
"""
A = {{ content = [{}]; }};
b = {{ content = [{}]; }};
c = {{ content = [{}]; }};
Gi = {};
Gx = {{ content = [{}]; }};
Gd = {{ content = [{}]; }};
L = {{ content = [{}]; }};
error = {{ content = [{}]; }};
m = {};
M = {};
g = {};
z_h = {};
dt = {};
D = {};
E = {};
Qe = {};
Qx = {};
R = {};
Ql = {{ content = [{}]; }};
RO = {{ content = [{}]; }};
N = {};
""".format(",".join(map(str, map(float, g[0].flatten()))),              # A
           ",".join(map(str, map(float, g[1]))),                        # b             
           ",".join(map(str, map(float, g[2].tolist()[0]))),            # c
           float(g[3]),                                                 # Gi
           ",".join(map(str, map(float, g[4].flatten().tolist()[0]))),  # Gx
           ",".join(map(str, map(float, g[5]))),                        # Gd
           ",".join(map(str, map(float, np.array(g[6]).flatten()))),    # L
           ",".join(map(str, map(float, self.values["e"].getMatrix()))),# error
           *(map(str, v)))
    f.write(s)
    f.close()
  def onSim(self):
    self.a.cla()
    A, b, c, *r = gains(*getValues(self.values)[:13])
    sim(self.values["Frame Length"].get(), self.values["End"].get(), A, b, c, self.a)
    self.canvas.show()
  def onControl3D(self):
    self.startgl()
    
  def onController(self, export = False):
    self.a.cla();
    try:
        control(self.values["Frame Length"].get(), int(sp.floor(self.values["N"].get())),  self.values["End"].get(), self.values["e"].getMatrix(), self.a, *gains(*getValues(self.values)[:13]))
        self.canvas.show()
    except ValueError as err:
        print(err)
  def onControllerDef(self):
    self.setValues(*controllerDefault)
  def onSimDef(self):
    self.setValues(*simDefault)
  def setValues(self, m, M, g, z_h, dt, D, E, Qe, Qx, R, Ql, RO, N, end):
    self.values["Small Mass"].set(m)
    self.values["Large Mass"].set(M)
    self.values["Gravity"].set(g)
    self.values["Height"].set(z_h)
    self.values["Frame Length"].set(dt)
    self.values["Spring Constant"].set(D)
    self.values["Damper Constant"].set(E)
    self.values["Qe"].set(Qe)
    self.values["Qx"].set(Qx)
    self.values["R"].set(R)
    self.values["Ql"].setMatrix(Ql)
    self.values["RO"].setMatrix(RO)
    self.values["N"].set(N)
    self.values["End"].set(end)

  def connectSSH(self):
    ssh = paramiko.SSHClient()
    ssh.set_missing_host_key_policy(paramiko.AutoAddPolicy())
    host = self.naoIP.get()
    self.printTextbox("Connect to " + host)
    port = 22
    try:
        ssh.connect(host, port=port,  username='root', allow_agent=True, timeout=5)
        self.printTextbox("SSH-Verbindung erfolgreich!")

        ftp = ssh.open_sftp()
        self.printTextbox("FTP-Verbindung erfolgreich!")
        file=ftp.file('/var/persistent/home/nao/Config.Arne_FLIPM/Robots/Default/FLIPM.cfg', "w", -1)
        v = getValues(self.values)
        g = gains(*v[:13]) # A, b, c, Gi, Gx, Gd, L
        s = \
"""
A = {{ content = [{}]; }};
b = {{ content = [{}]; }};
c = {{ content = [{}]; }};
Gi = {};
Gx = {{ content = [{}]; }};
Gd = {{ content = [{}]; }};
L = {{ content = [{}]; }};
m = {};
M = {};
g = {};
z_h = {};
dt = {};
D = {};
E = {};
Qe = {};
Qx = {};
R = {};
N = {};
""".format(",".join(map(str, map(float, g[0].flatten()))),              # A
           ",".join(map(str, map(float, g[1]))),                        # b             
           ",".join(map(str, map(float, g[2].tolist()[0]))),            # c
           float(g[3]),                                                 # Gi
           ",".join(map(str, map(float, g[4].flatten().tolist()[0]))),  # Gx
           ",".join(map(str, map(float, g[5]))),                        # Gd
           ",".join(map(str, map(float, np.array(g[6]).flatten()))),    # L
           float(v[0]), # m
           float(v[1]), # M
           float(v[2]), # g
           float(v[3]), # z_h
           float(v[4]), # dt
           float(v[5]), # D
           float(v[6]), # E
           float(v[7]), # Qe
           float(v[8]), # Qx
           float(v[9]), # R
           float(v[12]),) # N
        
        file.write(s)
        self.printTextbox("Gains erfolgreich übertragen!")  
        file.flush()
        ftp.close()
        self.printTextbox("FTP-Verbindung beendet!")   
        ssh.close()
        self.printTextbox("SSH-Verbindung beendet!")        
        
    except IOError:
        self.printTextbox("Connection Failed!")
        print(error)
        
  def printTextbox(self, text):
    self.textbox.insert(tkinter.END, time.strftime('%X') + " - " + text + "\n")
    
=======
# Author:       Oliver Urbann
# E-Mail:       oliver.urbann@tu-dortmund.de
# Requirements: Python 3.4+, scipy, numpy, matplotlib, tkinter
# Usage:        python model.py
#
# This script is the implementation of the FLIP model as proposed by
# Urbann et al. [1]. Details about the gains used in the GUI can be
# found in [1] and [2].
#
# Two functions can be executed:
#
# Menu Commands->Simulate for an example of the model. At 0.5s a
# force is applied such that both masses begin to oscillate. Nothing 
# else happens here.
#
# Menu Commands->Controller runs a walk with a preview controller.
# Gains for controller are calculate before, using the given values.
#
# Values like masses, gravity, height, etc. can be selected manually.
# For a quick simulation or walk default values can be loaded by
# clicking the corresponding menu item before "Simulate" or 
# "Controller" is clicked. 
#
# Additionally, the gains and the computed controller gains can be
# saved for an application of the controller implemented on a 
# physical robot.
#
# "python model.py -c" and "python model.py -r" creates figures
# shown in [1]. Before this can be done run 
# "mkdir paper && mkdir paper/build". 
#
# [1] Flexible Linear Inverted Pendulum Model for Cost-Effective 
#     Biped Robots
#     Oliver Urbann, Ingmar Schwarz, Matthias Hofmann
#     Humanoid Robots (Humanoids), 2015 15th IEEE-RAS International
#     Conference on, 2015, pp. 128–131 
# [2] Observer-based biped walking control, a sensor fusion approach
#     Oliver Urbann, Stefan Tasse
#     Autonomous Robots 35.1 (2013) pp. 37–49. Springer US, 2013

import numpy as np
import scipy as sp
import scipy.linalg
import matplotlib as mpl
import matplotlib.pyplot as plt
import tkinter
import tkinter.filedialog
from matplotlib.backends.backend_tkagg import FigureCanvasTkAgg, NavigationToolbar2TkAgg
from matplotlib.figure import Figure
import sys

__author__ = "Oliver Urbann"
__copyright__ = "Copyright 2015, Oliver Urbann"
__credits__ = ["Oliver Urbann"]
__license__ = "GPL"
__version__ = "1.0.0"
__maintainer__ = "Oliver Urbann"
__email__ = "oliver.urbann@tu-dortmund.de"
__status__ = "Production"

mpl.rcParams['pdf.fonttype'] = 42
mpl.rcParams['ps.fonttype'] = 42

# To set breakpoint: import pdb; pdb.set_trace()

# Calculate acc for mass 2
#       L
#     <====
#    O-----o
#   x1     x2


# x_{t+1} = A * x_t + B * u(t)

# Spring
# F = D * L, F = m * a
# D * L = m * a
# a = D * L / m
# a = D * (x1 - x2) / m
# a = D / m * x1 - D / m * x2

# Damping has the same derivation

simDefault = (0.1, 1, 9.81, 0.3, 0.01, 1, 0.1, 1, 1, 10**-10, 100, 5)
controllerDefault = (0.1, 4.5, 9.81, 0.26, 0.01, 10, 7, 100, 100, 10**-10, 100, 5)

def main():
  noGui = False
  for arg in sys.argv:
    if arg == '-c': # Plot figure as shown in [1]
      fig1 = plt.figure(figsize=(6, 2), dpi=150)
      ax1 = fig1.add_subplot(111)
      control(controllerDefault[4], int(sp.floor(controllerDefault[10])), controllerDefault[11], ax1, *flipm_gains(*controllerDefault[:11]))
      plt.savefig("paper/build/FLIPMex" + ".pdf", format='pdf', bbox_inches='tight')
      noGui = True
    if arg == '-r': # Plot another figure shown in [1]
      fig1 = plt.figure(figsize=(6, 2), dpi=150)
      ax1 = fig1.add_subplot(111)
      g = flipm_gains(*simDefault[:11])
      sim(simDefault[4],simDefault[11], g[0], g[1], g[2], ax1)
      plt.savefig("paper/build/FLIPMmodel" + ".pdf", format='pdf', bbox_inches='tight')
      noGui = True
    if arg.startswith('-l='): # Print gain tables in latex
      m.dump(open(arg[3:] + "A.tex",'w'))
      noGui = True
  if noGui:
    exit()
  root = tkinter.Tk()
  app = FLIPMApp(root)
  app.mainloop()
 
def getValues(d):
  return (d["Small Mass"].get(),
          d["Large Mass"].get(),
          d["Gravity"].get(),
          d["Height"].get(),
          d["Frame Length"].get(),
          d["Spring Constant"].get(),
          d["Damper Constant"].get(),
          d["Qe"].get(),
          d["Qx"].get(),
          d["R"].get(),
          int(sp.floor(d["N"].get())),
          d["End"].get())
          
def lipm_gains(m, g, z_h, dt, Qe, Qx, R, N):
  A = np.array(
      [[      1,     dt,       0],
       [  g/z_h,      1,  -g/z_h],
       [      0,      0,       1]])
  b = np.matrix(np.array([0, 0, dt])).transpose()
  c = np.matrix(np.array([0, 0, 1]))
  return A, b, c, gains(A, b, c, Qe, Qx, R, N)
  
def flipm_zmp(m, M, g, z_h, dt, D, E, Qe, Qx, R, N):
  
    DM = D/M
    EM = E/M
    Dm = D/m
    Em = E/m
    dt2 = dt**2/2
    gz = g/z_h
    
    A = np.array(
  # From vector element        ------------->             to vector element
  #                                                                     ||
  #        x1       dx1        p       dp       x2       dx2   ddx2     \/
  [[        1,       dt,       0,       0,       0,        0,     0 ], # x1
   [       gz,        1,     -gz,       0,       0,        0,     0 ], # dx1
   [        0,        0,1-DM*dt2, -EM*dt2,  DM*dt2,   EM*dt2,     0 ], # p
   [        0,        0,  -DM*dt, 1-EM*dt,   DM*dt,    EM*dt,     0 ], # dp
   [   Dm*dt2,   Em*dt2,       0,       0,1-Dm*dt2,dt-Em*dt2,   dt2 ], # x2
   [    Dm*dt,    Em*dt,       0,       0,  -Dm*dt,  1-Em*dt,    dt ], # dx2
   [       Dm,       Em,       0,       0,     -Dm,      -Em,     0 ]])# ddx2


    b = np.matrix(np.array([0, 0, 0, 0, dt**3 / 6, dt**2 / 2, dt])).transpose()
    c = np.matrix(np.array([0, 0, 1, 0, 0, 0, 0]))
    return A, b, c, (*gains(A, b, c, Qe, Qx, R, N))
  
def flipm_gains(m, M, g, z_h, dt, D, E, Qe, Qx, R, N):
  # Calculation of controller flipm_gains as explained in [2].
  
  DM = D/M
  EM = E/M
  Dm = D/m
  Em = E/m
  dt2 = dt**2/2

  A = np.array(
# From vector element      ------------->       to vector element
#                                                              ||
#       x1       dx1     ddx1       x2       dx2     ddx2      \/
[[1-DM*dt2,dt-EM*dt2,     dt2,  DM*dt2,   EM*dt2,       0 ], # x1
 [  -DM*dt,  1-EM*dt,      dt,   DM*dt,    EM*dt,       0 ], # dx1
 [     -DM,      -EM,       1,      DM,       EM,       0 ], # ddx1
 [  Dm*dt2,   Em*dt2,       0,1-Dm*dt2,dt-Em*dt2,     dt2 ], # x2
 [   Dm*dt,    Em*dt,       0,  -Dm*dt,  1-Em*dt,      dt ], # dx2
 [      Dm,       Em,       0,     -Dm,      -Em,       0 ]])# ddx2

  b = np.matrix(np.array([0, 0, 0, dt**3 / 6, dt**2 / 2, dt])).transpose()
  c = np.matrix(np.array([1, 0, -z_h/g, 0, 0, 0]))
  return A, b, c, (*gains(A, b, c, Qe, Qx, R, N))
  
def FLIPM_CP(x, dx, g, z_h, t = 0):
  om = np.sqrt(g/z_h)
  return np.exp(om * t) * (x + 1/om * dx)
  
def gains(A, b, c, Qe, Qx, R, N):
  s = b.shape[0]
  Bt = np.matrix(np.zeros((s+1, 1)))
  Bt[0, 0] = np.dot(c, b)
  Bt[1:s+1, 0] = b
  It = np.zeros((s+1,1))
  It[0, 0] = 1
  #It = np.matrix(np.array([1, 0, 0, 0, 0, 0, 0])).transpose()
  Ft = np.matrix(np.zeros((s+1, s)))
  Ft[0, 0:s] = c * A
  Ft[1:s+1, 0:s] = A
  Qt = np.matrix(np.zeros((s+1, s+1)))
  Qt[0, 0] = Qe
  Qt[1:s+1, 1:s+1] = c.transpose() * Qx *c
  At = np.matrix(np.zeros((s+1, s+1)))
  At[0:s+1, 0] = It
  At[0:s+1, 1:s+1] = Ft
  Pt = np.matrix(sp.linalg.solve_discrete_are(At, Bt, Qt, np.ones((1,1)) * R))
  Gx = (R + Bt.transpose() * Pt * Bt) ** -1 * Bt.transpose() * Pt * Ft
  Gi = (R + Bt.transpose() * Pt * Bt) ** -1 * Bt.transpose() * Pt * It
  Ac = At - Bt * (R + Bt.transpose() * Pt * Bt) ** -1 * Bt.transpose() * Pt * At
  M = -Ac.transpose() * Pt * It
  Gd = [-Gi]
  for i in range(1, N):
    Gd.append((R + Bt.transpose() * Pt * Bt) ** -1 * Bt.transpose() * M)
    M = Ac.transpose() * M
  return Gi, Gx, Gd
  
def zsp(Gx, Gd, x, N):
# 0 = -Gx * x - sum(Gd * z)
# -Gx * x = z * sum(Gd)
  z = -Gx * x / sum(Gd)
  z = -Gx * x / sum(Gd)
  return z[0,0]

def control(cp_stop, pref, g, z_h, dt, N, end, 
            plotarea, A, b, c, Gi, 
            Gx, Gd): # a walk with controller
  s = b.shape[0]          
  x1out = list()
  x2out = list()
  zmpout = list()
  prefout = list()
  zspout = list()
  x = np.matrix(np.zeros((s,1)))
  X = np.linspace(0, end - dt, end*(1/dt))
  Xg = X
  v = 0
  for t in X:
    s = 0
    for t2 in range(0, N):
      s += Gd[t2] * pref(t+t2*dt)
    u = -Gi * v - Gx * x - s
    x = A * x + b * u
    v = v + c * x - pref(t)
    x1out.append(x[0].item())
    x2out.append(x[3].item())
    zmpout.append((c * x).item())
    prefout.append(pref(t))

  if cp_stop:
    X2 = np.linspace(end, end + 5, 5*(1/dt))
    Xg = np.linspace(0, end + 5, (end+5)*(1/dt))
    
    # Another loop for stopping with CP
    v = 0
    lp = prefout[-1]
    init_x = x[0] #- lp
    print("Initial position:" + str(init_x) + ", speed:" + str(x[1]))
    cp = FLIPM_CP(init_x, x[1], g, z_h, dt) #+ lp
    print("CP set to:" + str(cp - lp))
    x[3] = x[0]
    x[4] = x[1]
    x[5] = 0  
    x[2] = 0
    for t in X2:
      s = 0
      for t2 in range(0, N):
        s += Gd[t2] * cp
      u = -Gi * v - Gx * x - s
      x = A * x + b * u
      v = v + c * x - cp
      x1out.append(x[0].item())
      x2out.append(x[3].item())
      zmpout.append((c * x).item())
      prefout.append(cp)    
    
  plotarea.plot(Xg, x1out, label="$c_{1,y}$", linestyle="dashed")
  plotarea.plot(Xg, x2out, label="$c_{2,y}$")
  plotarea.plot(Xg, zmpout, linewidth=2, label="$p_y$")
  plotarea.plot(Xg, prefout, linewidth=2, label="$p^{ref}_y$", linestyle="dashed")
  plotarea.legend(prop={'size':11}, borderpad=0.1)
  plotarea.set_xlabel('Time [s]')
  plotarea.set_ylabel('Position (y) [m]')
def sim(dt, end, A, b, c, plotarea): # Just a simple demo
  x = np.matrix(np.zeros((6,1)))
  X = np.linspace(0, end - dt, end*(1/dt))
  u = np.zeros(end*(1/dt))
  u[0.5/dt] = 100 / dt
  u[0.5/dt+1] = -100 / dt
  x1 = list() # positions of mass 1
  x2 = list() # positions of mass 2

  for t in X:
    x = A * x + b * u[t*(1/dt)]
    x1.append(x[0].item())
    x2.append(x[3].item())

  plotarea.plot(X, x1, linewidth=2, label="$c_{1}$")
  plotarea.plot(X, x2, linewidth=2, label="$c_{2}$")
  plotarea.legend(prop={'size':11}, borderpad=0.1, loc="lower right")
  plotarea.set_xlabel('Time [s]')
  plotarea.set_ylabel('Position (y) [m]')
  

def pref_y(t):
  if t < 1:
    return 0
  if t - sp.floor(t) < 0.5:
    return -0.05
  else:
    return 0.05

def pref_x(t):
  if t < 1:
    return 0
  return (t // 0.5) / 10

class FLIPMApp(tkinter.Frame):
  def __init__(self, master=None):
    tkinter.Frame.__init__(self, master)
    self.createWidgets()
    self.menuBar = tkinter.Menu(master)
    master.config(menu = self.menuBar)
    self.fillMenuBar()
    self.pack()
    self.onControllerDef()
    self.onController()
  def addValue(self, text, min, max, inc):
    frame = tkinter.Frame(self.controlframe)
    frame.pack(fill = "x")
    txt = tkinter.Label(frame)
    txt["text"] = text
    txt.pack(side = "left", fill = "x")
    v = tkinter.DoubleVar()
    s = tkinter.Spinbox(frame, textvariable = v)
    s["to"] = max
    s["from"] = min
    s["increment"] = inc
    s.pack(side = "right", fill = "x")
    self.values[text] = v

  def fillMenuBar(self):
    self.menuFile = tkinter.Menu(self.menuBar)
    self.menuFile.add_command(label = "Save Gains...", command = self.onSave)
    self.menuCommand = tkinter.Menu(self.menuBar)
    self.menuCommand.add_command(label = "Simulate", command = self.onSim)
    self.menuCommand.add_command(label = "Load Simulation Default", command = self.onSimDef)
    self.menuCommand.add_command(label = "Controller", command = self.onController)
    self.menuCommand.add_command(label = "Load Controller Default", command = self.onControllerDef)
    self.menuBar.add_cascade(label = "File", menu = self.menuFile)
    self.menuBar.add_cascade(label = "Commands", menu = self.menuCommand)
  def createWidgets(self):
    self.values = {}
    self.controlframe = tkinter.Frame(self)
    self.controlframe.pack(side = "left", fill = "both")
    self.addValue("Small Mass", 0.000000001, 100, 0.1)
    self.addValue("Large Mass", 0.00001, 1000000000, 0.1)
    self.addValue("Gravity", 0.1, 100, 0.1)
    self.addValue("Height", 0.01, 100, 0.1)
    self.addValue("Frame Length", 0.00001, 1, 0.001)
    self.addValue("Spring Constant", 0.001, 1000000, 0.1)
    self.addValue("Damper Constant", 0.001, 1000000, 0.1)
    self.addValue("Qx", 10**-10, 10**10, 1)
    self.addValue("Qe", 10**-10, 10**10, 1)
    self.addValue("R", 10**-10, 10**10, 1)
    self.addValue("N", 1, 1000, 1)
    self.addValue("End", 0, 100, 0.5)    
    f = Figure(figsize=(10,8), dpi=50, facecolor='white')
    self.a = f.add_subplot(111)
    self.canvas = FigureCanvasTkAgg(f, master=self)
    self.canvas.show()
    self.canvas.get_tk_widget().pack(fill=tkinter.BOTH, expand=1)
    toolbar = NavigationToolbar2TkAgg( self.canvas, self )
    toolbar.update()
    self.canvas._tkcanvas.pack(side=tkinter.TOP,  expand=1)
  def onSave(self): # m, M, g, z_h, dt, D, E, Qe, Qx, R, N
    f = tkinter.filedialog.asksaveasfile()
    v = getValues(self.values)
    g = flipm_gains(*v[:11]) # A, b, c, Gi, Gx, Gd
    s = \
"""
A = {{ content = [{}]; }};
b = {{ content = [{}]; }};
c = {{ content = [{}]; }};
Gi = {};
Gx = {{ content = [{}]; }};
Gd = {{ content = [{}]; }};
m = {};
M = {};
g = {};
z_h = {};
dt = {};
D = {};
E = {};
Qe = {};
Qx = {};
R = {};
N = {};
""".format(",".join(map(str, map(float, g[0].flatten()))),
           ",".join(map(str, map(float, g[1]))),
           ",".join(map(str, map(float, g[2].tolist()[0]))),
           float(g[3]),
           ",".join(map(str, map(float, g[4].flatten().tolist()[0]))),
           ",".join(map(str, map(float, g[5]))),
           *(map(str, v)))
    f.write(s)
    f.close()
  def onSim(self):
    self.a.cla()
    A, b, c, *r = flipm_gains(*getValues(self.values)[:11])
    sim(self.values["Frame Length"].get(), self.values["End"].get(), A, b, c, self.a)
    self.canvas.show()
  def onControl3D(self):
    self.startgl()
    
  def onController(self, export = False):
    self.a.cla();
    control(0, pref_y, self.values["Gravity"].get(),
            self.values["Height"].get(), 
            self.values["Frame Length"].get(),
            int(sp.floor(self.values["N"].get())),
            self.values["End"].get(), self.a,
            *flipm_gains(*getValues(self.values)[:11]))
    self.canvas.show()
  def onControllerDef(self):
    self.setValues(*controllerDefault)
  def onSimDef(self):
    self.setValues(*simDefault)
  def setValues(self, m, M, g, z_h, dt, D, E, Qe, Qx, R, N, end):
    self.values["Small Mass"].set(m)
    self.values["Large Mass"].set(M)
    self.values["Gravity"].set(g)
    self.values["Height"].set(z_h)
    self.values["Frame Length"].set(dt)
    self.values["Spring Constant"].set(D)
    self.values["Damper Constant"].set(E)
    self.values["Qe"].set(Qe)
    self.values["Qx"].set(Qx)
    self.values["R"].set(R)
    self.values["N"].set(N)
    self.values["End"].set(end)
    
>>>>>>> f2db380a
main()<|MERGE_RESOLUTION|>--- conflicted
+++ resolved
@@ -1,1113 +1,763 @@
-<<<<<<< HEAD
-# Author:       Oliver Urbann
-# E-Mail:       oliver.urbann@tu-dortmund.de
-# Requirements: Python 3.4+, scipy, numpy, matplotlib, tkinter
-# Usage:        python model.py
-#
-# This script is the implementation of the FLIP model as proposed by
-# Urbann et al. [1]. Details about the gains used in the GUI can be
-# found in [1] and [2].
-#
-# Two functions can be executed:
-#
-# Menu Commands->Simulate for an example of the model. At 0.5s a
-# force is applied such that both masses begin to oscillate. Nothing 
-# else happens here.
-#
-# Menu Commands->Controller runs a walk with a preview controller.
-# Gains for controller are calculate before, using the given values.
-#
-# Values like masses, gravity, height, etc. can be selected manually.
-# For a quick simulation or walk default values can be loaded by
-# clicking the corresponding menu item before "Simulate" or 
-# "Controller" is clicked. 
-#
-# Additionally, the gains and the computed controller gains can be
-# saved for an application of the controller implemented on a 
-# physical robot.
-#
-# "python model.py -c" and "python model.py -r" creates figures
-# shown in [1]. Before this can be done run 
-# "mkdir paper && mkdir paper/build". 
-#
-# [1] Flexible Linear Inverted Pendulum Model for Cost-Effective 
-#     Biped Robots
-#     Oliver Urbann, Ingmar Schwarz, Matthias Hofmann
-#     Humanoid Robots (Humanoids), 2015 15th IEEE-RAS International
-#     Conference on, 2015, pp. 128–131 
-# [2] Observer-based biped walking control, a sensor fusion approach
-#     Oliver Urbann, Stefan Tasse
-#     Autonomous Robots 35.1 (2013) pp. 37–49. Springer US, 2013
-
-import numpy as np
-import scipy as sp
-import scipy.linalg
-import matplotlib as mpl
-import matplotlib.pyplot as plt
-import tkinter
-from tkinter import ttk
-import tkinter.filedialog
-from matplotlib.backends.backend_tkagg import FigureCanvasTkAgg, NavigationToolbar2TkAgg
-from matplotlib.figure import Figure
-import sys
-import paramiko
-import time
-import random
-
-__author__ = "Oliver Urbann"
-__copyright__ = "Copyright 2015, Oliver Urbann"
-__credits__ = ["Oliver Urbann"]
-__license__ = "GPL"
-__version__ = "1.0.0"
-__maintainer__ = "Oliver Urbann"
-__email__ = "oliver.urbann@tu-dortmund.de"
-__status__ = "Production"
-
-mpl.rcParams['pdf.fonttype'] = 42
-mpl.rcParams['ps.fonttype'] = 42
-
-# To set breakpoint: import pdb; pdb.set_trace()
-
-# Calculate acc for mass 2
-#       L
-#     <====
-#    O-----o
-#   x1     x2
-
-
-# x_{t+1} = A * x_t + B * u(t)
-
-# Spring
-# F = D * L, F = m * a
-# D * L = m * a
-# a = D * L / m
-# a = D * (x1 - x2) / m
-# a = D / m * x1 - D / m * x2
-
-# Damping has the same derivation
-
-simDefault = (0.1, 1, 9.81, 0.3, 0.01, 1, 0.1, 1, 1, 10**-10,
-              np.matrix(np.array([[1, 0, 0, 0 ,0 ,0 ],
-                                  [0, 1, 0, 0, 0, 0],
-                                  [0, 0, 1, 0, 0, 0],
-                                  [0, 0, 0, 1, 0, 0],
-                                  [0, 0, 0, 0, 1, 0],
-                                  [0, 0, 0, 0 ,0 ,1]])),
-              np.matrix(np.array([[1,  0, 0],
-                                  [0,  1, 0],
-                                  [0,  0, 1]])),              
-              100, 5)
-controllerDefault = (0.1, 4.5, 9.81, 0.26, 0.01, 5000, 200, 1, 10, 10**-10,
-                     np.matrix(np.array([[10**-0, 0, 0, 0 ,0 ,0 ],
-                                         [0, 1, 0, 0, 0, 0],
-                                         [0, 0, 10**2, 0, 0, 0],
-                                         [0, 0, 0, 10**2, 0, 0],
-                                         [0, 0, 0, 0, 1, 0],
-                                         [0, 0, 0, 0 ,0 ,1]])),
-                     np.matrix(np.array([[10**17,  0, 0],
-                                         [0,  10**4, 0],
-                                         [0,  0, 10**4]])),
-                     100, 5)
-                     
-flipmDefault = (0.1, 4.5, 9.81, 0.26, 0.01, 5000, 200, 1, 10, 10**-10,
-                     np.matrix(np.array([[10**-0, 0, 0, 0 ,0 ,0 ],
-                                         [0, 1, 0, 0, 0, 0],
-                                         [0, 0, 10**2, 0, 0, 0],
-                                         [0, 0, 0, 10**2, 0, 0],
-                                         [0, 0, 0, 0, 1, 0],
-                                         [0, 0, 0, 0 ,0 ,1]])),
-                     np.matrix(np.array([[10**17,  0, 0],
-                                         [0,  10**4, 0],
-                                         [0,  0, 10**4]])),
-                     100, 5)
-
-error = np.matrix([0.0, 0.0, 0.0]).transpose()
-
-def main():
-  noGui = False
-  for arg in sys.argv:
-    if arg == '-c': # Plot figure as shown in [1]
-      fig1 = plt.figure(figsize=(6, 2), dpi=150)
-      ax1 = fig1.add_subplot(111)
-      control(controllerDefault[4], int(sp.floor(controllerDefault[10])), controllerDefault[11], ax1, *gains(*controllerDefault[:11]))
-      plt.savefig("paper/build/FLIPMex" + ".pdf", format='pdf', bbox_inches='tight')
-      noGui = True
-    if arg == '-r': # Plot another figure shown in [1]
-      fig1 = plt.figure(figsize=(6, 2), dpi=150)
-      ax1 = fig1.add_subplot(111)
-      g = gains(*simDefault[:11])
-      sim(simDefault[4],simDefault[11], g[0], g[1], g[2], ax1)
-      plt.savefig("paper/build/FLIPMmodel" + ".pdf", format='pdf', bbox_inches='tight')
-      noGui = True
-    if arg.startswith('-l='): # Print gain tables in latex
-      m.dump(open(arg[3:] + "A.tex",'w'))
-      noGui = True
-  if noGui:
-    exit()
-  root = tkinter.Tk()
-  app = FLIPMApp(root)
-  app.mainloop()
- 
-def getValues(d):
-  return (d["Small Mass"].get(),
-          d["Large Mass"].get(),
-          d["Gravity"].get(),
-          d["Height"].get(),
-          d["Frame Length"].get(),
-          d["Spring Constant"].get(),
-          d["Damper Constant"].get(),
-          d["Qe"].get(),
-          d["Qx"].get(),
-          d["R"].get(),
-          d["Ql"].getMatrix(),
-          d["RO"].getMatrix(),
-          int(sp.floor(d["N"].get())),
-          d["End"].get())
-def gains(m, M, g, z_h, dt, D, E, Qe, Qx, R, Ql, RO, N):
-  # Calculation of controller gains as explained in [2].
-  A = np.array(
-      [[      1,     dt, dt**2/2,       0,        0,       0 ],
-       [      0,      1,      dt,       0,        0,       0 ],
-       [   -D/M,   -E/M,       0,     D/M,      E/M,       0 ],
-       [      0,      0,       0,       1,       dt, dt**2/2 ],
-       [ D/m*dt, E/m*dt,       0, -D/m*dt, 1-E/m*dt,      dt ],
-       [      0,      0,       0,       0,        0,       1 ]])
-  b = np.matrix(np.array([0, 0, 0, dt**3 / 6, dt**2 / 2, dt])).transpose()
-  c = np.matrix(np.array([1, 0, -z_h/g, 0, 0, 0]))
-  Bt = np.matrix(np.zeros((7, 1)))
-  Bt[0, 0] = np.dot(c, b)
-  Bt[1:7, 0] = b
-  It = np.matrix(np.array([1, 0, 0, 0, 0, 0, 0])).transpose()
-  Ft = np.matrix(np.zeros((7, 6)))
-  Ft[0, 0:6] = c * A
-  Ft[1:7, 0:6] = A
-  Qt = np.matrix(np.zeros((7, 7)))
-  Qt[0, 0] = Qe
-  Qt[1:7, 1:7] = c.transpose() * Qx *c
-  At = np.matrix(np.zeros((7, 7)))
-  At[0:7, 0] = It
-  At[0:7, 1:7] = Ft
-  Pt = np.matrix(sp.linalg.solve_discrete_are(At, Bt, Qt, np.ones((1,1)) * R))
-  Gx = (R + Bt.transpose() * Pt * Bt) ** -1 * Bt.transpose() * Pt * Ft
-  Gi = (R + Bt.transpose() * Pt * Bt) ** -1 * Bt.transpose() * Pt * It
-  Ac = At - Bt * (R + Bt.transpose() * Pt * Bt) ** -1 * Bt.transpose() * Pt * At
-  X = -Ac.transpose() * Pt * It
-  Gd = [-Gi]
-  for i in range(1, N):
-    Gd.append((R + Bt.transpose() * Pt * Bt) ** -1 * Bt.transpose() * X)
-    X = Ac.transpose() * X
-
-  ##########################
-  # Observer implementation
-  ##########################
-  Cm = np.matrix(np.zeros((3, 6)))  # Was ich von dem Zustand messen kann
-  Cm[0,0] = 1
-  Cm[1,2] = 1    
-  Cm[2,3] = 1  
-  #Cm[3,5] = 1
-  
-  if isObservable(A, Cm) :
-      L,S,e = dlrq(A.transpose(),Cm.transpose(), Ql, RO)
-      L = L.transpose()
-  else:
-      raise ValueError('System is not Observable!')
-  return A, b, c, Gi, Gx, Gd, L
-
-def popup(text):
-    toplevel = tkinter.Toplevel()
-    label1 = tkinter.Label(toplevel, text=text,fg="red")
-    label1.pack()
-
-def obsv(A, Cm):
-    # Convert input to numpy matrices
-    A = np.mat(A)
-    Cm = np.mat(Cm)    
-    
-    # Calculate N
-    N = np.shape(A)[0]
-
-    # Calculate observability matrix
-    obsv = Cm
-    for i in range(1, N):
-        obsv = np.vstack((obsv, Cm*A**i))
-    return obsv
-    
-def isObservable(A, Cm):
-    N = np.shape(A)[0]
-    Obsv = obsv(A, Cm)
-    
-    rankObsv = np.linalg.matrix_rank(Obsv)
-    if np.asscalar(rankObsv) == N : 
-        return True
-    else:
-        popup("System is not Observable! Rank is " + str(np.asscalar(rankObsv)) + " instead of " + str(N))
-        return False
-    
-def dlrq(A,B,Q,R) :                                         # http://de.mathworks.com/help/control/ref/dlqr.html
-  S = np.matrix(sp.linalg.solve_discrete_are(A, B, Q, R))   # solve the discrete-time Riccati equation
-  K = (B.transpose()*S*B + R) ** -1 * (B.transpose()*S*A)   # calculate gain matrix k
-  e = np.matrix(sp.linalg.eigvals(A - B*K))                 # calculate eigenvalues
-  return K,S,e
-
-def control(dt, N, end, error, plotarea, A, b, c, Gi, Gx, Gd, L): # a walk with controller
-  x1out = list()
-  x2out = list()
-  zmpout = list()
-  acc1out = list()
-  prefout = list()
-  x = np.matrix(np.zeros((6,1)))
-  X = np.linspace(0, end - dt, end*(1/dt))
-  v = 0
-  for t in X:
-    s = 0
-    for t2 in range(0, N):
-      s += Gd[t2] * pref(t+t2*dt)
-    u = -Gi * v - Gx * x - s
-    x = A * x + b * u + L * e(error,t)
-    v = v + c * x - pref(t)
-    x1out.append(x[0].item())
-    x2out.append(x[3].item())
-    zmpout.append((c * x).item())
-    acc1out.append((x[2]).item())
-    prefout.append(pref(t))
-  plotarea.plot(X, x1out, label="$c_{1,y}$", linewidth=2)
-  plotarea.plot(X, x2out, label="$c_{2,y}$", linewidth=2)
-  plotarea.plot(X, zmpout, linewidth=2, label="$p_y$")
-  #plotarea.plot(X, acc1out, linewidth=2, label="$\ddot{c_{1,y}}$")
-  plotarea.plot(X, prefout, linewidth=2, label="$p^{ref}_y$", linestyle="dashed")
-  plotarea.legend(prop={'size':26}, borderpad=0.1, loc="upper left")
-  plotarea.set_xlabel('Time [s]')
-  plotarea.set_ylabel('Position (y) [m]')
-  plotarea.set_ylim([-0.15, 0.15])  
-  
-def sim(dt, end, A, b, c, plotarea): # Just a simple demo
-  x = np.matrix(np.zeros((6,1)))
-  X = np.linspace(0, end - dt, end*(1/dt))
-  u = np.zeros(end*(1/dt))
-  u[0.5/dt] = 100 / dt
-  u[0.5/dt+1] = -100 / dt
-  x1 = list() # positions of mass 1
-  x2 = list() # positions of mass 2
-
-  for t in X:
-    x = A * x + b * u[t*(1/dt)]
-    x1.append(x[0].item())
-    x2.append(x[3].item())
-    
-  plotarea.plot(X, x1, linewidth=2, label="$c_{1}$")
-  plotarea.plot(X, x2, linewidth=2, label="$c_{2}$")
-  plotarea.legend(prop={'size':11}, borderpad=0.1, loc="lower right")
-  plotarea.set_xlabel('Time [s]')
-  plotarea.set_ylabel('Position (y) [m]')
-
-def e(error, t): #Error
-  if t >=2 and t<2.1:
-    return error
-  #if t>=2:
-#    randomError = np.matrix(np.zeros((3, 1)))
-#    for i in range(len(error)):
-#        randomError[i] = error[i]* random.uniform(0, 1)
- #   return randomError
-  else:
-    return np.matrix([0.0, 0.0, 0.0]).transpose()
-
-def pref(t):
-  if t < 1:
-    return 0
-  if t - sp.floor(t) < 0.5:
-    return -0.05
-  else:
-    return 0.05
-    
-class StepControl:
-  def __init__(self, N, A, b, c, Gi, Gx, Gd):
-    self.N = N
-    self.A = A
-    self.b = b
-    self.c = c
-    self.Gi = Gi
-    self.Gx = Gx
-    self.Gd = Gd
-    x = np.matrix(np.zeros((6,1)))
-  def step(pref):
-    for i in range(0, N):
-      s += Gd[i] * pref[i]
-    u = -Gi * v - Gx * x - s
-    x = A * x + b * u
-    v = v + c * x - pref(0)
-
-class MatrixInput(tkinter.Frame):
-    def __init__(self, observerframe, text, m, n, min, max, inc):
-        frame = tkinter.Frame(observerframe)
-        self.matrix = {}
-        self.m = m
-        self.n = n
-        
-        for m in range(self.m+1):
-            if m==0:
-              tkinter.Label(frame, text=text, width= 8,  font = ('bold') ).grid(row = m,  column=0)
-            else:
-              tkinter.Label(frame, text=m, width= 8).grid(row = m, column=0)
-        for n in range(self.n+1):
-            if n!=0:
-              tkinter.Label(frame, text=n, width= 8).grid(row = 0, column=n)      
-              
-        for m in range(self.m):
-            for n in range(self.n):
-                v = tkinter.DoubleVar()
-                s = tkinter.Spinbox(frame, textvariable = v, width = 10)
-                s["to"] = max
-                s["from"] = min
-                s["increment"] = inc
-                s.grid(row=m+1, column=n+1, stick="nsew")
-                self.matrix[(m,n)] = v
-        frame.pack(fill = "both")
-
-    def getMatrix(self):
-        result = []
-        for m in range(self.m):
-            temp_row = []
-            for n in range(self.n):
-                temp_row.append(self.matrix[(m,n)].get())
-            result.append(temp_row)
-        return np.matrix(result)
-    
-    def setMatrix(self, setMatrix):
-        for m in range(self.m):
-            for n in range(self.n):
-                self.matrix[(m,n)].set(setMatrix[m,n])
-        
-class FLIPMApp(tkinter.Frame):
-  def __init__(self, master=None):
-    tkinter.Frame.__init__(self, master)
-    self.createWidgets()
-    self.menuBar = tkinter.Menu(master)
-    master.config(menu = self.menuBar)
-    self.fillMenuBar()
-    self.pack()
-  def addValue(self, frame ,text, min, max, inc):
-    frame = tkinter.Frame(frame)
-    frame.pack(fill = "x")
-    txt = tkinter.Label(frame)
-    txt["text"] = text
-    txt.pack(side = "left", fill = "x")
-    v = tkinter.DoubleVar()
-    s = tkinter.Spinbox(frame, textvariable = v)
-    s["to"] = max
-    s["from"] = min
-    s["increment"] = inc
-    s.pack(side = "right", fill = "x")
-    self.values[text] = v
-  def fillMenuBar(self):
-    self.menuFile = tkinter.Menu(self.menuBar)
-    self.menuFile.add_command(label = "Save Gains...", command = self.onSave)
-    self.menuCommand = tkinter.Menu(self.menuBar)
-    self.menuCommand.add_command(label = "Simulate", command = self.onSim)
-    self.menuCommand.add_command(label = "Load Simulation Default", command = self.onSimDef)
-    self.menuCommand.add_command(label = "Controller", command = self.onController)
-    self.menuCommand.add_command(label = "Load Controller Default", command = self.onControllerDef)
-    self.menuBar.add_cascade(label = "File", menu = self.menuFile)
-    self.menuBar.add_cascade(label = "Commands", menu = self.menuCommand)
-  def createWidgets(self):
-    notebook = ttk.Notebook(self)
-    notebook.pack()
-    self.values = {}
-    self.naoIP = ""
-    self.controlframe = tkinter.Frame(self)
-    self.controlframe.pack(side = "left", fill = "both")
-    self.addValue(self.controlframe, "Small Mass", 0.000000001, 100, 0.1)
-    self.addValue(self.controlframe, "Large Mass", 0.00001, 1000000000, 0.1)
-    self.addValue(self.controlframe, "Gravity", 0.1, 100, 0.1)
-    self.addValue(self.controlframe, "Height", 0.01, 100, 0.1)
-    self.addValue(self.controlframe, "Frame Length", 0.00001, 1, 0.001)
-    self.addValue(self.controlframe, "Spring Constant", 0.001, 1000000, 0.1)
-    self.addValue(self.controlframe, "Damper Constant", 0.001, 1000000, 0.1)
-    self.addValue(self.controlframe, "Qx", 10**-10, 10**10, 1)
-    self.addValue(self.controlframe, "Qe", 10**-10, 10**10, 1)
-    self.addValue(self.controlframe, "R", 10**-10, 10**10, 1)
-    self.addValue(self.controlframe, "N", 1, 1000, 1)
-    self.addValue(self.controlframe, "End", 0, 100, 0.5)
-    
-    self.observerframe = tkinter.Frame(self)
-    self.observerframe.pack(side = "left", fill = "both")
-    self.values["Ql"] = MatrixInput(self.observerframe,"Ql", 6, 6, 10**10, 10**10, 100)
-    self.values["RO"] = MatrixInput(self.observerframe,"RO", 3, 3, 10**-10, 10**20, 100)
-    self.values["e"] = MatrixInput(self.observerframe,"Error", 3, 1, -10**3, 10**3, 0.001)
-    
-    ###########
-    # Buttons #
-    ###########
-    frame = tkinter.Frame(self.observerframe)
-    frame.pack(fill = "x")
-    #b = tkinter.Button(frame, text="Load Controller Default", command=self.onControllerDef)
-    #b.pack(fill = "x")
-    b = tkinter.Button(frame, text="Simulate", command=self.onController)
-    b.pack(fill = "x")
-    b = tkinter.Button(frame, text="Save Gains", command=self.saveFLIPM)
-    b.pack(fill = "x")
-    b = tkinter.Button(frame, text="Load Gains", command=self.loadFLIPM)
-    b.pack(fill = "x")
-    
-    frame = tkinter.Frame(self.controlframe)
-    frame.pack(fill = "x")
-    #b = tkinter.Button(frame, text="Load Controller Default", command=self.onControllerDef)
-    #b.pack(fill = "x")
-    b = tkinter.Button(frame, text="Simulate", command=self.onController)
-    b.pack(fill = "x")  
-    b = tkinter.Button(frame, text="Save Gains", command=self.saveFLIPM)
-    b.pack(fill = "x")
-    b = tkinter.Button(frame, text="Load Gains", command=self.loadFLIPM)
-    b.pack(fill = "x")
-    
-    ############
-    # NaoFrame #
-    ############    
-    self.naoframe = tkinter.Frame(self)
-    self.naoframe.pack(side = "left", fill = "both")
-    frame = tkinter.Frame(self.naoframe)
-    frame.pack(fill = "x")
-    txt = tkinter.Label(frame)
-    txt["text"] = "NaoIP"
-    txt.pack(side = "left", fill = "x")
-    v = tkinter.StringVar(value='192.168.101.109')
-    s = tkinter.Entry(frame, textvariable = v)
-    s.pack(side = "right", fill = "x")   
-    self.naoIP = v
-    
-    buttonframe = tkinter.Frame(self.naoframe)
-    buttonframe.pack(fill = "x")
-    b = tkinter.Button(buttonframe, text="Send Gains to Nao", command=self.connectSSH)
-    b.pack(fill = "x")
-    
-    self.textbox = tkinter.Text(self.naoframe)
-    self.textbox.pack(fill = "x")
-    ########
-    # Plot #
-    ########       
-    f = Figure(figsize=(16,12), dpi=50, facecolor='white')
-    self.a = f.add_subplot(111)
-    self.canvas = FigureCanvasTkAgg(f, master=self)
-    self.canvas.show()
-    self.canvas.get_tk_widget().pack(fill=tkinter.BOTH, expand=1)
-    toolbar = NavigationToolbar2TkAgg( self.canvas, self )
-    toolbar.update()
-    self.canvas._tkcanvas.pack(side=tkinter.TOP,  expand=1)
-    
-    ########
-    # Tabs #
-    ########
-    notebook.add(self.controlframe, text="Controller", state="normal")
-    notebook.add(self.observerframe, text="Observer", state="normal")
-    notebook.add(self.naoframe, text="Nao", state="normal")
-    notebook.pack(side=tkinter.LEFT, fill=tkinter.BOTH, expand=1)
-
-  def loadFLIPM(self):
-    with open('flipmValues.txt') as f:
-        load = f.read().splitlines()   
-    Ql = np.loadtxt('flipmOberverQl.txt')
-    RO = np.loadtxt('flipmOberverRO.txt')
- 
-    load.insert(10,Ql)
-    load.insert(11,RO)
-    #print(load)
-    
-    self.setValues(*load[:14])
-    
-  def saveFLIPM(self):
-    f = open('flipmValues.txt','w')
-    save = getValues(self.values)
-    for i in range(0,len(save)):
-        if i != 10 and i != 11:        
-            f.write("%s\n" % save[i])
-    f.close()
-    np.savetxt("flipmOberverQl.txt", save[10])
-    np.savetxt("flipmOberverRO.txt", save[11])
-    
-
-  def onSave(self): # m, M, g, z_h, dt, D, E, Qe, Qx, R, Ql, R0, N
-    f = tkinter.filedialog.asksaveasfile()
-    v = getValues(self.values)
-    g = gains(*v[:13]) # A, b, c, Gi, Gx, Gd, L
-    
-    s = \
-"""
-A = {{ content = [{}]; }};
-b = {{ content = [{}]; }};
-c = {{ content = [{}]; }};
-Gi = {};
-Gx = {{ content = [{}]; }};
-Gd = {{ content = [{}]; }};
-L = {{ content = [{}]; }};
-error = {{ content = [{}]; }};
-m = {};
-M = {};
-g = {};
-z_h = {};
-dt = {};
-D = {};
-E = {};
-Qe = {};
-Qx = {};
-R = {};
-Ql = {{ content = [{}]; }};
-RO = {{ content = [{}]; }};
-N = {};
-""".format(",".join(map(str, map(float, g[0].flatten()))),              # A
-           ",".join(map(str, map(float, g[1]))),                        # b             
-           ",".join(map(str, map(float, g[2].tolist()[0]))),            # c
-           float(g[3]),                                                 # Gi
-           ",".join(map(str, map(float, g[4].flatten().tolist()[0]))),  # Gx
-           ",".join(map(str, map(float, g[5]))),                        # Gd
-           ",".join(map(str, map(float, np.array(g[6]).flatten()))),    # L
-           ",".join(map(str, map(float, self.values["e"].getMatrix()))),# error
-           *(map(str, v)))
-    f.write(s)
-    f.close()
-  def onSim(self):
-    self.a.cla()
-    A, b, c, *r = gains(*getValues(self.values)[:13])
-    sim(self.values["Frame Length"].get(), self.values["End"].get(), A, b, c, self.a)
-    self.canvas.show()
-  def onControl3D(self):
-    self.startgl()
-    
-  def onController(self, export = False):
-    self.a.cla();
-    try:
-        control(self.values["Frame Length"].get(), int(sp.floor(self.values["N"].get())),  self.values["End"].get(), self.values["e"].getMatrix(), self.a, *gains(*getValues(self.values)[:13]))
-        self.canvas.show()
-    except ValueError as err:
-        print(err)
-  def onControllerDef(self):
-    self.setValues(*controllerDefault)
-  def onSimDef(self):
-    self.setValues(*simDefault)
-  def setValues(self, m, M, g, z_h, dt, D, E, Qe, Qx, R, Ql, RO, N, end):
-    self.values["Small Mass"].set(m)
-    self.values["Large Mass"].set(M)
-    self.values["Gravity"].set(g)
-    self.values["Height"].set(z_h)
-    self.values["Frame Length"].set(dt)
-    self.values["Spring Constant"].set(D)
-    self.values["Damper Constant"].set(E)
-    self.values["Qe"].set(Qe)
-    self.values["Qx"].set(Qx)
-    self.values["R"].set(R)
-    self.values["Ql"].setMatrix(Ql)
-    self.values["RO"].setMatrix(RO)
-    self.values["N"].set(N)
-    self.values["End"].set(end)
-
-  def connectSSH(self):
-    ssh = paramiko.SSHClient()
-    ssh.set_missing_host_key_policy(paramiko.AutoAddPolicy())
-    host = self.naoIP.get()
-    self.printTextbox("Connect to " + host)
-    port = 22
-    try:
-        ssh.connect(host, port=port,  username='root', allow_agent=True, timeout=5)
-        self.printTextbox("SSH-Verbindung erfolgreich!")
-
-        ftp = ssh.open_sftp()
-        self.printTextbox("FTP-Verbindung erfolgreich!")
-        file=ftp.file('/var/persistent/home/nao/Config.Arne_FLIPM/Robots/Default/FLIPM.cfg', "w", -1)
-        v = getValues(self.values)
-        g = gains(*v[:13]) # A, b, c, Gi, Gx, Gd, L
-        s = \
-"""
-A = {{ content = [{}]; }};
-b = {{ content = [{}]; }};
-c = {{ content = [{}]; }};
-Gi = {};
-Gx = {{ content = [{}]; }};
-Gd = {{ content = [{}]; }};
-L = {{ content = [{}]; }};
-m = {};
-M = {};
-g = {};
-z_h = {};
-dt = {};
-D = {};
-E = {};
-Qe = {};
-Qx = {};
-R = {};
-N = {};
-""".format(",".join(map(str, map(float, g[0].flatten()))),              # A
-           ",".join(map(str, map(float, g[1]))),                        # b             
-           ",".join(map(str, map(float, g[2].tolist()[0]))),            # c
-           float(g[3]),                                                 # Gi
-           ",".join(map(str, map(float, g[4].flatten().tolist()[0]))),  # Gx
-           ",".join(map(str, map(float, g[5]))),                        # Gd
-           ",".join(map(str, map(float, np.array(g[6]).flatten()))),    # L
-           float(v[0]), # m
-           float(v[1]), # M
-           float(v[2]), # g
-           float(v[3]), # z_h
-           float(v[4]), # dt
-           float(v[5]), # D
-           float(v[6]), # E
-           float(v[7]), # Qe
-           float(v[8]), # Qx
-           float(v[9]), # R
-           float(v[12]),) # N
-        
-        file.write(s)
-        self.printTextbox("Gains erfolgreich übertragen!")  
-        file.flush()
-        ftp.close()
-        self.printTextbox("FTP-Verbindung beendet!")   
-        ssh.close()
-        self.printTextbox("SSH-Verbindung beendet!")        
-        
-    except IOError:
-        self.printTextbox("Connection Failed!")
-        print(error)
-        
-  def printTextbox(self, text):
-    self.textbox.insert(tkinter.END, time.strftime('%X') + " - " + text + "\n")
-    
-=======
-# Author:       Oliver Urbann
-# E-Mail:       oliver.urbann@tu-dortmund.de
-# Requirements: Python 3.4+, scipy, numpy, matplotlib, tkinter
-# Usage:        python model.py
-#
-# This script is the implementation of the FLIP model as proposed by
-# Urbann et al. [1]. Details about the gains used in the GUI can be
-# found in [1] and [2].
-#
-# Two functions can be executed:
-#
-# Menu Commands->Simulate for an example of the model. At 0.5s a
-# force is applied such that both masses begin to oscillate. Nothing 
-# else happens here.
-#
-# Menu Commands->Controller runs a walk with a preview controller.
-# Gains for controller are calculate before, using the given values.
-#
-# Values like masses, gravity, height, etc. can be selected manually.
-# For a quick simulation or walk default values can be loaded by
-# clicking the corresponding menu item before "Simulate" or 
-# "Controller" is clicked. 
-#
-# Additionally, the gains and the computed controller gains can be
-# saved for an application of the controller implemented on a 
-# physical robot.
-#
-# "python model.py -c" and "python model.py -r" creates figures
-# shown in [1]. Before this can be done run 
-# "mkdir paper && mkdir paper/build". 
-#
-# [1] Flexible Linear Inverted Pendulum Model for Cost-Effective 
-#     Biped Robots
-#     Oliver Urbann, Ingmar Schwarz, Matthias Hofmann
-#     Humanoid Robots (Humanoids), 2015 15th IEEE-RAS International
-#     Conference on, 2015, pp. 128–131 
-# [2] Observer-based biped walking control, a sensor fusion approach
-#     Oliver Urbann, Stefan Tasse
-#     Autonomous Robots 35.1 (2013) pp. 37–49. Springer US, 2013
-
-import numpy as np
-import scipy as sp
-import scipy.linalg
-import matplotlib as mpl
-import matplotlib.pyplot as plt
-import tkinter
-import tkinter.filedialog
-from matplotlib.backends.backend_tkagg import FigureCanvasTkAgg, NavigationToolbar2TkAgg
-from matplotlib.figure import Figure
-import sys
-
-__author__ = "Oliver Urbann"
-__copyright__ = "Copyright 2015, Oliver Urbann"
-__credits__ = ["Oliver Urbann"]
-__license__ = "GPL"
-__version__ = "1.0.0"
-__maintainer__ = "Oliver Urbann"
-__email__ = "oliver.urbann@tu-dortmund.de"
-__status__ = "Production"
-
-mpl.rcParams['pdf.fonttype'] = 42
-mpl.rcParams['ps.fonttype'] = 42
-
-# To set breakpoint: import pdb; pdb.set_trace()
-
-# Calculate acc for mass 2
-#       L
-#     <====
-#    O-----o
-#   x1     x2
-
-
-# x_{t+1} = A * x_t + B * u(t)
-
-# Spring
-# F = D * L, F = m * a
-# D * L = m * a
-# a = D * L / m
-# a = D * (x1 - x2) / m
-# a = D / m * x1 - D / m * x2
-
-# Damping has the same derivation
-
-simDefault = (0.1, 1, 9.81, 0.3, 0.01, 1, 0.1, 1, 1, 10**-10, 100, 5)
-controllerDefault = (0.1, 4.5, 9.81, 0.26, 0.01, 10, 7, 100, 100, 10**-10, 100, 5)
-
-def main():
-  noGui = False
-  for arg in sys.argv:
-    if arg == '-c': # Plot figure as shown in [1]
-      fig1 = plt.figure(figsize=(6, 2), dpi=150)
-      ax1 = fig1.add_subplot(111)
-      control(controllerDefault[4], int(sp.floor(controllerDefault[10])), controllerDefault[11], ax1, *flipm_gains(*controllerDefault[:11]))
-      plt.savefig("paper/build/FLIPMex" + ".pdf", format='pdf', bbox_inches='tight')
-      noGui = True
-    if arg == '-r': # Plot another figure shown in [1]
-      fig1 = plt.figure(figsize=(6, 2), dpi=150)
-      ax1 = fig1.add_subplot(111)
-      g = flipm_gains(*simDefault[:11])
-      sim(simDefault[4],simDefault[11], g[0], g[1], g[2], ax1)
-      plt.savefig("paper/build/FLIPMmodel" + ".pdf", format='pdf', bbox_inches='tight')
-      noGui = True
-    if arg.startswith('-l='): # Print gain tables in latex
-      m.dump(open(arg[3:] + "A.tex",'w'))
-      noGui = True
-  if noGui:
-    exit()
-  root = tkinter.Tk()
-  app = FLIPMApp(root)
-  app.mainloop()
- 
-def getValues(d):
-  return (d["Small Mass"].get(),
-          d["Large Mass"].get(),
-          d["Gravity"].get(),
-          d["Height"].get(),
-          d["Frame Length"].get(),
-          d["Spring Constant"].get(),
-          d["Damper Constant"].get(),
-          d["Qe"].get(),
-          d["Qx"].get(),
-          d["R"].get(),
-          int(sp.floor(d["N"].get())),
-          d["End"].get())
-          
-def lipm_gains(m, g, z_h, dt, Qe, Qx, R, N):
-  A = np.array(
-      [[      1,     dt,       0],
-       [  g/z_h,      1,  -g/z_h],
-       [      0,      0,       1]])
-  b = np.matrix(np.array([0, 0, dt])).transpose()
-  c = np.matrix(np.array([0, 0, 1]))
-  return A, b, c, gains(A, b, c, Qe, Qx, R, N)
-  
-def flipm_zmp(m, M, g, z_h, dt, D, E, Qe, Qx, R, N):
-  
-    DM = D/M
-    EM = E/M
-    Dm = D/m
-    Em = E/m
-    dt2 = dt**2/2
-    gz = g/z_h
-    
-    A = np.array(
-  # From vector element        ------------->             to vector element
-  #                                                                     ||
-  #        x1       dx1        p       dp       x2       dx2   ddx2     \/
-  [[        1,       dt,       0,       0,       0,        0,     0 ], # x1
-   [       gz,        1,     -gz,       0,       0,        0,     0 ], # dx1
-   [        0,        0,1-DM*dt2, -EM*dt2,  DM*dt2,   EM*dt2,     0 ], # p
-   [        0,        0,  -DM*dt, 1-EM*dt,   DM*dt,    EM*dt,     0 ], # dp
-   [   Dm*dt2,   Em*dt2,       0,       0,1-Dm*dt2,dt-Em*dt2,   dt2 ], # x2
-   [    Dm*dt,    Em*dt,       0,       0,  -Dm*dt,  1-Em*dt,    dt ], # dx2
-   [       Dm,       Em,       0,       0,     -Dm,      -Em,     0 ]])# ddx2
-
-
-    b = np.matrix(np.array([0, 0, 0, 0, dt**3 / 6, dt**2 / 2, dt])).transpose()
-    c = np.matrix(np.array([0, 0, 1, 0, 0, 0, 0]))
-    return A, b, c, (*gains(A, b, c, Qe, Qx, R, N))
-  
-def flipm_gains(m, M, g, z_h, dt, D, E, Qe, Qx, R, N):
-  # Calculation of controller flipm_gains as explained in [2].
-  
-  DM = D/M
-  EM = E/M
-  Dm = D/m
-  Em = E/m
-  dt2 = dt**2/2
-
-  A = np.array(
-# From vector element      ------------->       to vector element
-#                                                              ||
-#       x1       dx1     ddx1       x2       dx2     ddx2      \/
-[[1-DM*dt2,dt-EM*dt2,     dt2,  DM*dt2,   EM*dt2,       0 ], # x1
- [  -DM*dt,  1-EM*dt,      dt,   DM*dt,    EM*dt,       0 ], # dx1
- [     -DM,      -EM,       1,      DM,       EM,       0 ], # ddx1
- [  Dm*dt2,   Em*dt2,       0,1-Dm*dt2,dt-Em*dt2,     dt2 ], # x2
- [   Dm*dt,    Em*dt,       0,  -Dm*dt,  1-Em*dt,      dt ], # dx2
- [      Dm,       Em,       0,     -Dm,      -Em,       0 ]])# ddx2
-
-  b = np.matrix(np.array([0, 0, 0, dt**3 / 6, dt**2 / 2, dt])).transpose()
-  c = np.matrix(np.array([1, 0, -z_h/g, 0, 0, 0]))
-  return A, b, c, (*gains(A, b, c, Qe, Qx, R, N))
-  
-def FLIPM_CP(x, dx, g, z_h, t = 0):
-  om = np.sqrt(g/z_h)
-  return np.exp(om * t) * (x + 1/om * dx)
-  
-def gains(A, b, c, Qe, Qx, R, N):
-  s = b.shape[0]
-  Bt = np.matrix(np.zeros((s+1, 1)))
-  Bt[0, 0] = np.dot(c, b)
-  Bt[1:s+1, 0] = b
-  It = np.zeros((s+1,1))
-  It[0, 0] = 1
-  #It = np.matrix(np.array([1, 0, 0, 0, 0, 0, 0])).transpose()
-  Ft = np.matrix(np.zeros((s+1, s)))
-  Ft[0, 0:s] = c * A
-  Ft[1:s+1, 0:s] = A
-  Qt = np.matrix(np.zeros((s+1, s+1)))
-  Qt[0, 0] = Qe
-  Qt[1:s+1, 1:s+1] = c.transpose() * Qx *c
-  At = np.matrix(np.zeros((s+1, s+1)))
-  At[0:s+1, 0] = It
-  At[0:s+1, 1:s+1] = Ft
-  Pt = np.matrix(sp.linalg.solve_discrete_are(At, Bt, Qt, np.ones((1,1)) * R))
-  Gx = (R + Bt.transpose() * Pt * Bt) ** -1 * Bt.transpose() * Pt * Ft
-  Gi = (R + Bt.transpose() * Pt * Bt) ** -1 * Bt.transpose() * Pt * It
-  Ac = At - Bt * (R + Bt.transpose() * Pt * Bt) ** -1 * Bt.transpose() * Pt * At
-  M = -Ac.transpose() * Pt * It
-  Gd = [-Gi]
-  for i in range(1, N):
-    Gd.append((R + Bt.transpose() * Pt * Bt) ** -1 * Bt.transpose() * M)
-    M = Ac.transpose() * M
-  return Gi, Gx, Gd
-  
-def zsp(Gx, Gd, x, N):
-# 0 = -Gx * x - sum(Gd * z)
-# -Gx * x = z * sum(Gd)
-  z = -Gx * x / sum(Gd)
-  z = -Gx * x / sum(Gd)
-  return z[0,0]
-
-def control(cp_stop, pref, g, z_h, dt, N, end, 
-            plotarea, A, b, c, Gi, 
-            Gx, Gd): # a walk with controller
-  s = b.shape[0]          
-  x1out = list()
-  x2out = list()
-  zmpout = list()
-  prefout = list()
-  zspout = list()
-  x = np.matrix(np.zeros((s,1)))
-  X = np.linspace(0, end - dt, end*(1/dt))
-  Xg = X
-  v = 0
-  for t in X:
-    s = 0
-    for t2 in range(0, N):
-      s += Gd[t2] * pref(t+t2*dt)
-    u = -Gi * v - Gx * x - s
-    x = A * x + b * u
-    v = v + c * x - pref(t)
-    x1out.append(x[0].item())
-    x2out.append(x[3].item())
-    zmpout.append((c * x).item())
-    prefout.append(pref(t))
-
-  if cp_stop:
-    X2 = np.linspace(end, end + 5, 5*(1/dt))
-    Xg = np.linspace(0, end + 5, (end+5)*(1/dt))
-    
-    # Another loop for stopping with CP
-    v = 0
-    lp = prefout[-1]
-    init_x = x[0] #- lp
-    print("Initial position:" + str(init_x) + ", speed:" + str(x[1]))
-    cp = FLIPM_CP(init_x, x[1], g, z_h, dt) #+ lp
-    print("CP set to:" + str(cp - lp))
-    x[3] = x[0]
-    x[4] = x[1]
-    x[5] = 0  
-    x[2] = 0
-    for t in X2:
-      s = 0
-      for t2 in range(0, N):
-        s += Gd[t2] * cp
-      u = -Gi * v - Gx * x - s
-      x = A * x + b * u
-      v = v + c * x - cp
-      x1out.append(x[0].item())
-      x2out.append(x[3].item())
-      zmpout.append((c * x).item())
-      prefout.append(cp)    
-    
-  plotarea.plot(Xg, x1out, label="$c_{1,y}$", linestyle="dashed")
-  plotarea.plot(Xg, x2out, label="$c_{2,y}$")
-  plotarea.plot(Xg, zmpout, linewidth=2, label="$p_y$")
-  plotarea.plot(Xg, prefout, linewidth=2, label="$p^{ref}_y$", linestyle="dashed")
-  plotarea.legend(prop={'size':11}, borderpad=0.1)
-  plotarea.set_xlabel('Time [s]')
-  plotarea.set_ylabel('Position (y) [m]')
-def sim(dt, end, A, b, c, plotarea): # Just a simple demo
-  x = np.matrix(np.zeros((6,1)))
-  X = np.linspace(0, end - dt, end*(1/dt))
-  u = np.zeros(end*(1/dt))
-  u[0.5/dt] = 100 / dt
-  u[0.5/dt+1] = -100 / dt
-  x1 = list() # positions of mass 1
-  x2 = list() # positions of mass 2
-
-  for t in X:
-    x = A * x + b * u[t*(1/dt)]
-    x1.append(x[0].item())
-    x2.append(x[3].item())
-
-  plotarea.plot(X, x1, linewidth=2, label="$c_{1}$")
-  plotarea.plot(X, x2, linewidth=2, label="$c_{2}$")
-  plotarea.legend(prop={'size':11}, borderpad=0.1, loc="lower right")
-  plotarea.set_xlabel('Time [s]')
-  plotarea.set_ylabel('Position (y) [m]')
-  
-
-def pref_y(t):
-  if t < 1:
-    return 0
-  if t - sp.floor(t) < 0.5:
-    return -0.05
-  else:
-    return 0.05
-
-def pref_x(t):
-  if t < 1:
-    return 0
-  return (t // 0.5) / 10
-
-class FLIPMApp(tkinter.Frame):
-  def __init__(self, master=None):
-    tkinter.Frame.__init__(self, master)
-    self.createWidgets()
-    self.menuBar = tkinter.Menu(master)
-    master.config(menu = self.menuBar)
-    self.fillMenuBar()
-    self.pack()
-    self.onControllerDef()
-    self.onController()
-  def addValue(self, text, min, max, inc):
-    frame = tkinter.Frame(self.controlframe)
-    frame.pack(fill = "x")
-    txt = tkinter.Label(frame)
-    txt["text"] = text
-    txt.pack(side = "left", fill = "x")
-    v = tkinter.DoubleVar()
-    s = tkinter.Spinbox(frame, textvariable = v)
-    s["to"] = max
-    s["from"] = min
-    s["increment"] = inc
-    s.pack(side = "right", fill = "x")
-    self.values[text] = v
-
-  def fillMenuBar(self):
-    self.menuFile = tkinter.Menu(self.menuBar)
-    self.menuFile.add_command(label = "Save Gains...", command = self.onSave)
-    self.menuCommand = tkinter.Menu(self.menuBar)
-    self.menuCommand.add_command(label = "Simulate", command = self.onSim)
-    self.menuCommand.add_command(label = "Load Simulation Default", command = self.onSimDef)
-    self.menuCommand.add_command(label = "Controller", command = self.onController)
-    self.menuCommand.add_command(label = "Load Controller Default", command = self.onControllerDef)
-    self.menuBar.add_cascade(label = "File", menu = self.menuFile)
-    self.menuBar.add_cascade(label = "Commands", menu = self.menuCommand)
-  def createWidgets(self):
-    self.values = {}
-    self.controlframe = tkinter.Frame(self)
-    self.controlframe.pack(side = "left", fill = "both")
-    self.addValue("Small Mass", 0.000000001, 100, 0.1)
-    self.addValue("Large Mass", 0.00001, 1000000000, 0.1)
-    self.addValue("Gravity", 0.1, 100, 0.1)
-    self.addValue("Height", 0.01, 100, 0.1)
-    self.addValue("Frame Length", 0.00001, 1, 0.001)
-    self.addValue("Spring Constant", 0.001, 1000000, 0.1)
-    self.addValue("Damper Constant", 0.001, 1000000, 0.1)
-    self.addValue("Qx", 10**-10, 10**10, 1)
-    self.addValue("Qe", 10**-10, 10**10, 1)
-    self.addValue("R", 10**-10, 10**10, 1)
-    self.addValue("N", 1, 1000, 1)
-    self.addValue("End", 0, 100, 0.5)    
-    f = Figure(figsize=(10,8), dpi=50, facecolor='white')
-    self.a = f.add_subplot(111)
-    self.canvas = FigureCanvasTkAgg(f, master=self)
-    self.canvas.show()
-    self.canvas.get_tk_widget().pack(fill=tkinter.BOTH, expand=1)
-    toolbar = NavigationToolbar2TkAgg( self.canvas, self )
-    toolbar.update()
-    self.canvas._tkcanvas.pack(side=tkinter.TOP,  expand=1)
-  def onSave(self): # m, M, g, z_h, dt, D, E, Qe, Qx, R, N
-    f = tkinter.filedialog.asksaveasfile()
-    v = getValues(self.values)
-    g = flipm_gains(*v[:11]) # A, b, c, Gi, Gx, Gd
-    s = \
-"""
-A = {{ content = [{}]; }};
-b = {{ content = [{}]; }};
-c = {{ content = [{}]; }};
-Gi = {};
-Gx = {{ content = [{}]; }};
-Gd = {{ content = [{}]; }};
-m = {};
-M = {};
-g = {};
-z_h = {};
-dt = {};
-D = {};
-E = {};
-Qe = {};
-Qx = {};
-R = {};
-N = {};
-""".format(",".join(map(str, map(float, g[0].flatten()))),
-           ",".join(map(str, map(float, g[1]))),
-           ",".join(map(str, map(float, g[2].tolist()[0]))),
-           float(g[3]),
-           ",".join(map(str, map(float, g[4].flatten().tolist()[0]))),
-           ",".join(map(str, map(float, g[5]))),
-           *(map(str, v)))
-    f.write(s)
-    f.close()
-  def onSim(self):
-    self.a.cla()
-    A, b, c, *r = flipm_gains(*getValues(self.values)[:11])
-    sim(self.values["Frame Length"].get(), self.values["End"].get(), A, b, c, self.a)
-    self.canvas.show()
-  def onControl3D(self):
-    self.startgl()
-    
-  def onController(self, export = False):
-    self.a.cla();
-    control(0, pref_y, self.values["Gravity"].get(),
-            self.values["Height"].get(), 
-            self.values["Frame Length"].get(),
-            int(sp.floor(self.values["N"].get())),
-            self.values["End"].get(), self.a,
-            *flipm_gains(*getValues(self.values)[:11]))
-    self.canvas.show()
-  def onControllerDef(self):
-    self.setValues(*controllerDefault)
-  def onSimDef(self):
-    self.setValues(*simDefault)
-  def setValues(self, m, M, g, z_h, dt, D, E, Qe, Qx, R, N, end):
-    self.values["Small Mass"].set(m)
-    self.values["Large Mass"].set(M)
-    self.values["Gravity"].set(g)
-    self.values["Height"].set(z_h)
-    self.values["Frame Length"].set(dt)
-    self.values["Spring Constant"].set(D)
-    self.values["Damper Constant"].set(E)
-    self.values["Qe"].set(Qe)
-    self.values["Qx"].set(Qx)
-    self.values["R"].set(R)
-    self.values["N"].set(N)
-    self.values["End"].set(end)
-    
->>>>>>> f2db380a
+# Author:       Oliver Urbann
+# E-Mail:       oliver.urbann@tu-dortmund.de
+# Requirements: Python 3.4+, scipy, numpy, matplotlib, tkinter
+# Usage:        python model.py
+#
+# This script is the implementation of the FLIP model as proposed by
+# Urbann et al. [1]. Details about the gains used in the GUI can be
+# found in [1] and [2].
+#
+# Two functions can be executed:
+#
+# Menu Commands->Simulate for an example of the model. At 0.5s a
+# force is applied such that both masses begin to oscillate. Nothing 
+# else happens here.
+#
+# Menu Commands->Controller runs a walk with a preview controller.
+# Gains for controller are calculate before, using the given values.
+#
+# Values like masses, gravity, height, etc. can be selected manually.
+# For a quick simulation or walk default values can be loaded by
+# clicking the corresponding menu item before "Simulate" or 
+# "Controller" is clicked. 
+#
+# Additionally, the gains and the computed controller gains can be
+# saved for an application of the controller implemented on a 
+# physical robot.
+#
+# "python model.py -c" and "python model.py -r" creates figures
+# shown in [1]. Before this can be done run 
+# "mkdir paper && mkdir paper/build". 
+#
+# [1] Flexible Linear Inverted Pendulum Model for Cost-Effective 
+#     Biped Robots
+#     Oliver Urbann, Ingmar Schwarz, Matthias Hofmann
+#     Humanoid Robots (Humanoids), 2015 15th IEEE-RAS International
+#     Conference on, 2015, pp. 128–131 
+# [2] Observer-based biped walking control, a sensor fusion approach
+#     Oliver Urbann, Stefan Tasse
+#     Autonomous Robots 35.1 (2013) pp. 37–49. Springer US, 2013
+
+import numpy as np
+import scipy as sp
+import scipy.linalg
+import matplotlib as mpl
+import matplotlib.pyplot as plt
+import tkinter
+from tkinter import ttk
+import tkinter.filedialog
+from matplotlib.backends.backend_tkagg import FigureCanvasTkAgg, NavigationToolbar2TkAgg
+from matplotlib.figure import Figure
+import sys
+import paramiko
+import time
+import random
+
+__author__ = "Oliver Urbann"
+__copyright__ = "Copyright 2015, Oliver Urbann"
+__credits__ = ["Oliver Urbann"]
+__license__ = "GPL"
+__version__ = "1.0.0"
+__maintainer__ = "Oliver Urbann"
+__email__ = "oliver.urbann@tu-dortmund.de"
+__status__ = "Production"
+
+mpl.rcParams['pdf.fonttype'] = 42
+mpl.rcParams['ps.fonttype'] = 42
+
+# To set breakpoint: import pdb; pdb.set_trace()
+
+# Calculate acc for mass 2
+#       L
+#     <====
+#    O-----o
+#   x1     x2
+
+
+# x_{t+1} = A * x_t + B * u(t)
+
+# Spring
+# F = D * L, F = m * a
+# D * L = m * a
+# a = D * L / m
+# a = D * (x1 - x2) / m
+# a = D / m * x1 - D / m * x2
+
+# Damping has the same derivation
+
+simDefault = (0.1, 1, 9.81, 0.3, 0.01, 1, 0.1, 1, 1, 10**-10,
+              np.matrix(np.array([[1, 0, 0, 0 ,0 ,0 ],
+                                  [0, 1, 0, 0, 0, 0],
+                                  [0, 0, 1, 0, 0, 0],
+                                  [0, 0, 0, 1, 0, 0],
+                                  [0, 0, 0, 0, 1, 0],
+                                  [0, 0, 0, 0 ,0 ,1]])),
+              np.matrix(np.array([[1,  0, 0],
+                                  [0,  1, 0],
+                                  [0,  0, 1]])),              
+              100, 5)
+controllerDefault = (0.1, 4.5, 9.81, 0.26, 0.01, 10, 7, 100, 100, 10**-10,
+                     np.matrix(np.array([[10**-0, 0, 0, 0 ,0 ,0 ],
+                                         [0, 1, 0, 0, 0, 0],
+                                         [0, 0, 10**2, 0, 0, 0],
+                                         [0, 0, 0, 10**2, 0, 0],
+                                         [0, 0, 0, 0, 1, 0],
+                                         [0, 0, 0, 0 ,0 ,1]])),
+                     np.matrix(np.array([[10**17,  0, 0],
+                                         [0,  10**4, 0],
+                                         [0,  0, 10**4]])),
+                     100, 5)
+                     
+flipmDefault = (0.1, 4.5, 9.81, 0.26, 0.01, 5000, 200, 1, 10, 10**-10,
+                     np.matrix(np.array([[10**-0, 0, 0, 0 ,0 ,0 ],
+                                         [0, 1, 0, 0, 0, 0],
+                                         [0, 0, 10**2, 0, 0, 0],
+                                         [0, 0, 0, 10**2, 0, 0],
+                                         [0, 0, 0, 0, 1, 0],
+                                         [0, 0, 0, 0 ,0 ,1]])),
+                     np.matrix(np.array([[10**17,  0, 0],
+                                         [0,  10**4, 0],
+                                         [0,  0, 10**4]])),
+                     100, 5)
+
+error = np.matrix([0.0, 0.0, 0.0]).transpose()
+
+def main():
+  noGui = False
+  for arg in sys.argv:
+    if arg == '-c': # Plot figure as shown in [1]
+      fig1 = plt.figure(figsize=(6, 2), dpi=150)
+      ax1 = fig1.add_subplot(111)
+      control(controllerDefault[4], int(sp.floor(controllerDefault[10])), controllerDefault[11], ax1, *flipm_gains(*controllerDefault[:11]))
+      plt.savefig("paper/build/FLIPMex" + ".pdf", format='pdf', bbox_inches='tight')
+      noGui = True
+    if arg == '-r': # Plot another figure shown in [1]
+      fig1 = plt.figure(figsize=(6, 2), dpi=150)
+      ax1 = fig1.add_subplot(111)
+      g = flipm_gains(*simDefault[:11])
+      sim(simDefault[4],simDefault[11], g[0], g[1], g[2], ax1)
+      plt.savefig("paper/build/FLIPMmodel" + ".pdf", format='pdf', bbox_inches='tight')
+      noGui = True
+    if arg.startswith('-l='): # Print gain tables in latex
+      m.dump(open(arg[3:] + "A.tex",'w'))
+      noGui = True
+  if noGui:
+    exit()
+  root = tkinter.Tk()
+  app = FLIPMApp(root)
+  app.mainloop()
+ 
+def getValues(d):
+  return (d["Small Mass"].get(),
+          d["Large Mass"].get(),
+          d["Gravity"].get(),
+          d["Height"].get(),
+          d["Frame Length"].get(),
+          d["Spring Constant"].get(),
+          d["Damper Constant"].get(),
+          d["Qe"].get(),
+          d["Qx"].get(),
+          d["R"].get(),
+          d["Ql"].getMatrix(),
+          d["RO"].getMatrix(),
+          int(sp.floor(d["N"].get())),
+          d["End"].get())
+          
+def lipm_gains(m, g, z_h, dt, Qe, Qx, R, Ql, RO, N):
+  A = np.array(
+      [[      1,     dt,       0],
+       [  g/z_h,      1,  -g/z_h],
+       [      0,      0,       1]])
+  b = np.matrix(np.array([0, 0, dt])).transpose()
+  c = np.matrix(np.array([0, 0, 1]))
+  return A, b, c, gains(A, b, c, Qe, Qx, R, Ql, RO, N)
+  
+def flipm_zmp(m, M, g, z_h, dt, D, E, Qe, Qx, R, Ql, RO, N):
+  
+    DM = D/M
+    EM = E/M
+    Dm = D/m
+    Em = E/m
+    dt2 = dt**2/2
+    gz = g/z_h
+    
+    A = np.array(
+  # From vector element        ------------->             to vector element
+  #                                                                     ||
+  #        x1       dx1        p       dp       x2       dx2   ddx2     \/
+  [[        1,       dt,       0,       0,       0,        0,     0 ], # x1
+   [       gz,        1,     -gz,       0,       0,        0,     0 ], # dx1
+   [        0,        0,1-DM*dt2, -EM*dt2,  DM*dt2,   EM*dt2,     0 ], # p
+   [        0,        0,  -DM*dt, 1-EM*dt,   DM*dt,    EM*dt,     0 ], # dp
+   [   Dm*dt2,   Em*dt2,       0,       0,1-Dm*dt2,dt-Em*dt2,   dt2 ], # x2
+   [    Dm*dt,    Em*dt,       0,       0,  -Dm*dt,  1-Em*dt,    dt ], # dx2
+   [       Dm,       Em,       0,       0,     -Dm,      -Em,     0 ]])# ddx2
+
+
+    b = np.matrix(np.array([0, 0, 0, 0, dt**3 / 6, dt**2 / 2, dt])).transpose()
+    c = np.matrix(np.array([0, 0, 1, 0, 0, 0, 0]))
+    return A, b, c, gains(A, b, c, Qe, Qx, R, Ql, RO, N)
+  
+def flipm_gains(m, M, g, z_h, dt, D, E, Qe, Qx, R, Ql, RO, N):
+  # Calculation of controller flipm_gains as explained in [2].
+  
+  DM = D/M
+  EM = E/M
+  Dm = D/m
+  Em = E/m
+  dt2 = dt**2/2
+
+  A = np.array(
+# From vector element      ------------->       to vector element
+#                                                              ||
+#       x1       dx1     ddx1       x2       dx2     ddx2      \/
+[[1-DM*dt2,dt-EM*dt2,     dt2,  DM*dt2,   EM*dt2,       0 ], # x1
+ [  -DM*dt,  1-EM*dt,      dt,   DM*dt,    EM*dt,       0 ], # dx1
+ [     -DM,      -EM,       1,      DM,       EM,       0 ], # ddx1
+ [  Dm*dt2,   Em*dt2,       0,1-Dm*dt2,dt-Em*dt2,     dt2 ], # x2
+ [   Dm*dt,    Em*dt,       0,  -Dm*dt,  1-Em*dt,      dt ], # dx2
+ [      Dm,       Em,       0,     -Dm,      -Em,       0 ]])# ddx2
+
+  b = np.matrix(np.array([0, 0, 0, dt**3 / 6, dt2, dt])).transpose()
+  c = np.matrix(np.array([1, 0, -z_h/g, 0, 0, 0]))
+  return gains(A, b, c, Qe, Qx, R, Ql, RO, N)
+  
+def FLIPM_CP(x, dx, g, z_h, t = 0):
+  om = np.sqrt(g/z_h)
+  return np.exp(om * t) * (x + 1/om * dx)
+  
+def gains(A, b, c, Qe, Qx, R, Ql, RO, N):
+  s = b.shape[0]
+  Bt = np.matrix(np.zeros((s+1, 1)))
+  Bt[0, 0] = np.dot(c, b)
+  Bt[1:s+1, 0] = b
+  It = np.zeros((s+1,1))
+  It[0, 0] = 1
+  #It = np.matrix(np.array([1, 0, 0, 0, 0, 0, 0])).transpose()
+  Ft = np.matrix(np.zeros((s+1, s)))
+  Ft[0, 0:s] = c * A
+  Ft[1:s+1, 0:s] = A
+  Qt = np.matrix(np.zeros((s+1, s+1)))
+  Qt[0, 0] = Qe
+  Qt[1:s+1, 1:s+1] = c.transpose() * Qx *c
+  At = np.matrix(np.zeros((s+1, s+1)))
+  At[0:s+1, 0] = It
+  At[0:s+1, 1:s+1] = Ft
+  Pt = np.matrix(sp.linalg.solve_discrete_are(At, Bt, Qt, np.ones((1,1)) * R))
+  Gx = (R + Bt.transpose() * Pt * Bt) ** -1 * Bt.transpose() * Pt * Ft
+  Gi = (R + Bt.transpose() * Pt * Bt) ** -1 * Bt.transpose() * Pt * It
+  Ac = At - Bt * (R + Bt.transpose() * Pt * Bt) ** -1 * Bt.transpose() * Pt * At
+  X = -Ac.transpose() * Pt * It
+  Gd = [-Gi]
+  for i in range(1, N):
+    Gd.append((R + Bt.transpose() * Pt * Bt) ** -1 * Bt.transpose() * X)
+    X = Ac.transpose() * X
+
+  ##########################
+  # Observer implementation
+  ##########################
+  Cm = np.matrix(np.zeros((3, 6)))  # Was ich von dem Zustand messen kann
+  Cm[0,0] = 1
+  Cm[1,2] = 1    
+  Cm[2,3] = 1  
+  #Cm[3,5] = 1
+  
+  if isObservable(A, Cm) :
+      L,S,e = dlrq(A.transpose(),Cm.transpose(), Ql, RO)
+      L = L.transpose()
+  else:
+      raise ValueError('System is not Observable!')
+  return A, b, c, Gi, Gx, Gd, L
+
+def zsp(Gx, Gd, x, N):
+# 0 = -Gx * x - sum(Gd * z)
+# -Gx * x = z * sum(Gd)
+  z = -Gx * x / sum(Gd)
+  z = -Gx * x / sum(Gd)
+  return z[0,0]
+
+def popup(text):
+    toplevel = tkinter.Toplevel()
+    label1 = tkinter.Label(toplevel, text=text,fg="red")
+    label1.pack()
+
+def obsv(A, Cm):
+    # Convert input to numpy matrices
+    A = np.mat(A)
+    Cm = np.mat(Cm)    
+    
+    # Calculate N
+    N = np.shape(A)[0]
+
+    # Calculate observability matrix
+    obsv = Cm
+    for i in range(1, N):
+        obsv = np.vstack((obsv, Cm*A**i))
+    return obsv
+    
+def isObservable(A, Cm):
+    N = np.shape(A)[0]
+    Obsv = obsv(A, Cm)
+    
+    rankObsv = np.linalg.matrix_rank(Obsv)
+    if np.asscalar(rankObsv) == N : 
+        return True
+    else:
+        popup("System is not Observable! Rank is " + str(np.asscalar(rankObsv)) + " instead of " + str(N))
+        return False
+    
+def dlrq(A,B,Q,R) :                                         # http://de.mathworks.com/help/control/ref/dlqr.html
+  S = np.matrix(sp.linalg.solve_discrete_are(A, B, Q, R))   # solve the discrete-time Riccati equation
+  K = (B.transpose()*S*B + R) ** -1 * (B.transpose()*S*A)   # calculate gain matrix k
+  e = np.matrix(sp.linalg.eigvals(A - B*K))                 # calculate eigenvalues
+  return K,S,e
+  
+def control(cp_stop, pref, g, z_h, dt, N, end, error, plotarea, A, b, c, Gi, Gx, Gd, L): # a walk with controller
+  s = b.shape[0]            
+  x1out = list()
+  x2out = list()
+  zmpout = list()
+  #acc1out = list()
+  prefout = list()
+  #errorOut = list()
+  x = np.matrix(np.zeros((s,1)))
+  X = np.linspace(0, end - dt, end*(1/dt))
+  Xg = X
+  v = 0
+  for t in X:
+    s = 0
+    for t2 in range(0, N):
+      s += Gd[t2] * pref(t+t2*dt)
+    u = -Gi * v - Gx * x - s
+    x = A * x + b * u + L * e(error,t)
+    v = v + c * x - pref(t)
+    x1out.append(x[0].item())
+    x2out.append(x[3].item())
+    zmpout.append((c * x).item())#
+    #errorOut.append(e(error,t)[0].item()+0.1)
+    #acc1out.append((x[2]).item())
+    prefout.append(pref(t))
+
+  if cp_stop:
+    X2 = np.linspace(end, end + 5, 5*(1/dt))
+    Xg = np.linspace(0, end + 5, (end+5)*(1/dt))
+    
+    # Another loop for stopping with CP
+    v = 0
+    lp = prefout[-1]
+    init_x = x[0] #- lp
+    print("Initial position:" + str(init_x) + ", speed:" + str(x[1]))
+    cp = FLIPM_CP(init_x, x[1], g, z_h, dt) #+ lp
+    print("CP set to:" + str(cp - lp))
+    x[3] = x[0]
+    x[4] = x[1]
+    x[5] = 0  
+    x[2] = 0
+    for t in X2:
+      s = 0
+      for t2 in range(0, N):
+        s += Gd[t2] * cp
+      u = -Gi * v - Gx * x - s
+      x = A * x + b * u
+      v = v + c * x - cp
+      x1out.append(x[0].item())
+      x2out.append(x[3].item())
+      zmpout.append((c * x).item())
+      prefout.append(cp)    
+  
+  plotarea.plot(Xg, x1out, label="$c_{1,y}$", linewidth=2)
+  plotarea.plot(Xg, x2out, label="$c_{2,y}$", linewidth=2)
+  plotarea.plot(Xg, zmpout, linewidth=2, label="$p_y$")
+  #plotarea.plot(Xg, errorOut, linewidth=1, label="$error$")  
+  #plotarea.plot(Xg, acc1out, linewidth=2, label="$\ddot{c_{1,y}}$")  
+  plotarea.plot(Xg, prefout, linewidth=2, label="$p^{ref}_y$", linestyle="dashed")
+  plotarea.legend(prop={'size':26}, borderpad=0.1, loc="upper left")
+  plotarea.set_xlabel('Time [s]')
+  plotarea.set_ylabel('Position (y) [m]')
+  plotarea.set_ylim([-0.15, 0.15])  
+
+def sim(dt, end, A, b, c, plotarea): # Just a simple demo
+  x = np.matrix(np.zeros((6,1)))
+  X = np.linspace(0, end - dt, end*(1/dt))
+  u = np.zeros(end*(1/dt))
+  u[0.5/dt] = 100 / dt
+  u[0.5/dt+1] = -100 / dt
+  x1 = list() # positions of mass 1
+  x2 = list() # positions of mass 2
+
+  for t in X:
+    x = A * x + b * u[t*(1/dt)]
+    x1.append(x[0].item())
+    x2.append(x[3].item())
+
+  plotarea.plot(X, x1, linewidth=2, label="$c_{1}$")
+  plotarea.plot(X, x2, linewidth=2, label="$c_{2}$")
+  plotarea.legend(prop={'size':11}, borderpad=0.1, loc="lower right")
+  plotarea.set_xlabel('Time [s]')
+  plotarea.set_ylabel('Position (y) [m]')
+
+def e(error, t): #Error
+#  if t >=2 and t<2.1:
+#    return error
+  if t>=2:
+    randomError = np.matrix(np.zeros((3, 1)))
+    for i in range(len(error)):
+        randomError[i] = error[i]* random.uniform(0, 1)
+    if t - sp.floor(t) < 0.5:
+        return -randomError
+    else:
+        return randomError
+    
+  else:
+    return np.matrix([0.0, 0.0, 0.0]).transpose()
+
+def pref_y(t):  
+  if t < 1:
+    return 0
+  if t - sp.floor(t) < 0.5:
+    return -0.05
+  else:
+    return 0.05
+
+def pref_x(t):
+  if t < 1:
+    return 0
+  return (t // 0.5) / 10
+
+class MatrixInput(tkinter.Frame):
+    def __init__(self, observerframe, text, m, n, min, max, inc):
+        frame = tkinter.Frame(observerframe)
+        self.matrix = {}
+        self.m = m
+        self.n = n
+        
+        for m in range(self.m+1):
+            if m==0:
+              tkinter.Label(frame, text=text, width= 8,  font = ('bold') ).grid(row = m,  column=0)
+            else:
+              tkinter.Label(frame, text=m, width= 8).grid(row = m, column=0)
+        for n in range(self.n+1):
+            if n!=0:
+              tkinter.Label(frame, text=n, width= 8).grid(row = 0, column=n)      
+              
+        for m in range(self.m):
+            for n in range(self.n):
+                v = tkinter.DoubleVar()
+                s = tkinter.Spinbox(frame, textvariable = v, width = 10)
+                s["to"] = max
+                s["from"] = min
+                s["increment"] = inc
+                s.grid(row=m+1, column=n+1, stick="nsew")
+                self.matrix[(m,n)] = v
+        frame.pack(fill = "both")
+
+    def getMatrix(self):
+        result = []
+        for m in range(self.m):
+            temp_row = []
+            for n in range(self.n):
+                temp_row.append(self.matrix[(m,n)].get())
+            result.append(temp_row)
+        return np.matrix(result)
+    
+    def setMatrix(self, setMatrix):
+        for m in range(self.m):
+            for n in range(self.n):
+                self.matrix[(m,n)].set(setMatrix[m,n])
+        
+class FLIPMApp(tkinter.Frame):
+  def __init__(self, master=None):
+    tkinter.Frame.__init__(self, master)
+    self.createWidgets()
+    self.menuBar = tkinter.Menu(master)
+    master.config(menu = self.menuBar)
+    self.fillMenuBar()
+    self.pack()
+  def addValue(self, frame ,text, min, max, inc):
+    frame = tkinter.Frame(frame)
+    frame.pack(fill = "x")
+    txt = tkinter.Label(frame)
+    txt["text"] = text
+    txt.pack(side = "left", fill = "x")
+    v = tkinter.DoubleVar()
+    s = tkinter.Spinbox(frame, textvariable = v)
+    s["to"] = max
+    s["from"] = min
+    s["increment"] = inc
+    s.pack(side = "right", fill = "x")
+    self.values[text] = v
+
+  def fillMenuBar(self):
+    self.menuFile = tkinter.Menu(self.menuBar)
+    self.menuFile.add_command(label = "Save Gains...", command = self.onSave)
+    self.menuCommand = tkinter.Menu(self.menuBar)
+    self.menuCommand.add_command(label = "Simulate", command = self.onSim)
+    self.menuCommand.add_command(label = "Load Simulation Default", command = self.onSimDef)
+    self.menuCommand.add_command(label = "Controller", command = self.onController)
+    self.menuCommand.add_command(label = "Load Controller Default", command = self.onControllerDef)
+    self.menuBar.add_cascade(label = "File", menu = self.menuFile)
+    self.menuBar.add_cascade(label = "Commands", menu = self.menuCommand)
+  def createWidgets(self):
+    notebook = ttk.Notebook(self)
+    notebook.pack()
+    self.values = {}
+    self.naoIP = ""
+    self.controlframe = tkinter.Frame(self)
+    self.controlframe.pack(side = "left", fill = "both")
+    self.addValue(self.controlframe, "Small Mass", 0.000000001, 100, 0.1)
+    self.addValue(self.controlframe, "Large Mass", 0.00001, 1000000000, 0.1)
+    self.addValue(self.controlframe, "Gravity", 0.1, 100, 0.1)
+    self.addValue(self.controlframe, "Height", 0.01, 100, 0.1)
+    self.addValue(self.controlframe, "Frame Length", 0.00001, 1, 0.001)
+    self.addValue(self.controlframe, "Spring Constant", 0.001, 1000000, 0.1)
+    self.addValue(self.controlframe, "Damper Constant", 0.001, 1000000, 0.1)
+    self.addValue(self.controlframe, "Qx", 10**-10, 10**10, 1)
+    self.addValue(self.controlframe, "Qe", 10**-10, 10**10, 1)
+    self.addValue(self.controlframe, "R", 10**-10, 10**10, 1)
+    self.addValue(self.controlframe, "N", 1, 1000, 1)
+    self.addValue(self.controlframe, "End", 0, 100, 0.5)
+    
+    self.observerframe = tkinter.Frame(self)
+    self.observerframe.pack(side = "left", fill = "both")
+    self.values["Ql"] = MatrixInput(self.observerframe,"Ql", 6, 6, 10**10, 10**10, 100)
+    self.values["RO"] = MatrixInput(self.observerframe,"RO", 3, 3, 10**-10, 10**20, 100)
+    self.values["e"] = MatrixInput(self.observerframe,"Error", 3, 1, -10**3, 10**3, 0.001)
+    
+    ###########
+    # Buttons #
+    ###########
+    frame = tkinter.Frame(self.observerframe)
+    frame.pack(fill = "x")
+    #b = tkinter.Button(frame, text="Load Controller Default", command=self.onControllerDef)
+    #b.pack(fill = "x")
+    b = tkinter.Button(frame, text="Simulate", command=self.onController)
+    b.pack(fill = "x")
+    l = tkinter.Label(frame, text="", height=5)
+    l.pack()
+    b = tkinter.Button(frame, text="Save Gains", command=self.saveFLIPM)
+    b.pack(fill = "x")
+    b = tkinter.Button(frame, text="Load Gains", command=self.loadFLIPM)
+    b.pack(fill = "x")
+    
+    frame = tkinter.Frame(self.controlframe)
+    frame.pack(fill = "x")
+    #b = tkinter.Button(frame, text="Load Controller Default", command=self.onControllerDef)
+    #b.pack(fill = "x")
+    b = tkinter.Button(frame, text="Simulate", command=self.onController)
+    b.pack(fill = "x")  
+    l = tkinter.Label(frame, text="", height=5)
+    l.pack()
+    b = tkinter.Button(frame, text="Save Gains", command=self.saveFLIPM)
+    b.pack(fill = "x")
+    b = tkinter.Button(frame, text="Load Gains", command=self.loadFLIPM)
+    b.pack(fill = "x")
+    
+    ############
+    # NaoFrame #
+    ############    
+    self.naoframe = tkinter.Frame(self)
+    self.naoframe.pack(side = "left", fill = "both")
+    frame = tkinter.Frame(self.naoframe)
+    frame.pack(fill = "x")
+    txt = tkinter.Label(frame)
+    txt["text"] = "NaoIP"
+    txt.pack(side = "left", fill = "x")
+    v = tkinter.StringVar(value='192.168.101.109')
+    s = tkinter.Entry(frame, textvariable = v)
+    s.pack(side = "right", fill = "x")   
+    self.naoIP = v
+    
+    buttonframe = tkinter.Frame(self.naoframe)
+    buttonframe.pack(fill = "x")
+    b = tkinter.Button(buttonframe, text="Send Gains to Nao", command=self.connectSSH)
+    b.pack(fill = "x")
+    
+    self.textbox = tkinter.Text(self.naoframe)
+    self.textbox.pack(fill = "x")
+    ########
+    # Plot #
+    ########       
+    f = Figure(figsize=(16,12), dpi=50, facecolor='white')    
+    self.a = f.add_subplot(111)
+    self.canvas = FigureCanvasTkAgg(f, master=self)
+    self.canvas.show()
+    self.canvas.get_tk_widget().pack(fill=tkinter.BOTH, expand=1)
+    toolbar = NavigationToolbar2TkAgg( self.canvas, self )
+    toolbar.update()
+    self.canvas._tkcanvas.pack(side=tkinter.TOP,  expand=1)
+    
+    ########
+    # Tabs #
+    ########
+    notebook.add(self.controlframe, text="Controller", state="normal")
+    notebook.add(self.observerframe, text="Observer", state="normal")
+    notebook.add(self.naoframe, text="Nao", state="normal")
+    notebook.pack(side=tkinter.LEFT, fill=tkinter.BOTH, expand=1)
+
+  def loadFLIPM(self):
+    with open('flipmValues.txt') as f:
+        load = f.read().splitlines()   
+    Ql = np.loadtxt('flipmOberverQl.txt')
+    RO = np.loadtxt('flipmOberverRO.txt')
+ 
+    load.insert(10,Ql)
+    load.insert(11,RO)
+    self.setValues(*load[:14])
+    print("Gains loaded!")
+    
+  def saveFLIPM(self):
+    save = getValues(self.values)
+    if save[0] != 0:
+        f = open('flipmValues.txt','w')
+        for i in range(0,len(save)):
+            if i != 10 and i != 11:        
+                f.write("%s\n" % save[i])
+        f.close()
+        np.savetxt("flipmOberverQl.txt", save[10])
+        np.savetxt("flipmOberverRO.txt", save[11])
+        print("Gains saved!")
+    
+
+  def onSave(self): # m, M, g, z_h, dt, D, E, Qe, Qx, R, Ql, R0, N
+    f = tkinter.filedialog.asksaveasfile()
+    v = getValues(self.values)
+    g = flipm_gains(*v[:13]) # A, b, c, Gi, Gx, Gd    
+    s = \
+"""
+A = {{ content = [{}]; }};
+b = {{ content = [{}]; }};
+c = {{ content = [{}]; }};
+Gi = {};
+Gx = {{ content = [{}]; }};
+Gd = {{ content = [{}]; }};
+L = {{ content = [{}]; }};
+error = {{ content = [{}]; }};
+m = {};
+M = {};
+g = {};
+z_h = {};
+dt = {};
+D = {};
+E = {};
+Qe = {};
+Qx = {};
+R = {};
+Ql = {{ content = [{}]; }};
+RO = {{ content = [{}]; }};
+N = {};
+""".format(",".join(map(str, map(float, g[0].flatten()))),              # A
+           ",".join(map(str, map(float, g[1]))),                        # b             
+           ",".join(map(str, map(float, g[2].tolist()[0]))),            # c
+           float(g[3]),                                                 # Gi
+           ",".join(map(str, map(float, g[4].flatten().tolist()[0]))),  # Gx
+           ",".join(map(str, map(float, g[5]))),                        # Gd
+           ",".join(map(str, map(float, np.array(g[6]).flatten()))),    # L
+           ",".join(map(str, map(float, self.values["e"].getMatrix()))),# error
+           *(map(str, v)))
+    f.write(s)
+    f.close()
+  def onSim(self):
+    self.a.cla()
+    A, b, c, *r = flipm_gains(*getValues(self.values)[:13])
+    sim(self.values["Frame Length"].get(), self.values["End"].get(), A, b, c, self.a)
+    self.canvas.show()
+  def onControl3D(self):
+    self.startgl()
+    
+  def onController(self, export = False):
+    self.a.cla();
+    try:
+        control(0, pref_y, self.values["Gravity"].get(),self.values["Height"].get(), self.values["Frame Length"].get(), int(sp.floor(self.values["N"].get())),  self.values["End"].get(), self.values["e"].getMatrix(), self.a, *flipm_gains(*getValues(self.values)[:13]))
+        self.canvas.show()
+    except ValueError as err:
+        print(err)
+  def onControllerDef(self):
+    self.setValues(*controllerDefault)
+  def onSimDef(self):
+    self.setValues(*simDefault)
+  def setValues(self, m, M, g, z_h, dt, D, E, Qe, Qx, R, Ql, RO, N, end):
+    self.values["Small Mass"].set(m)
+    self.values["Large Mass"].set(M)
+    self.values["Gravity"].set(g)
+    self.values["Height"].set(z_h)
+    self.values["Frame Length"].set(dt)
+    self.values["Spring Constant"].set(D)
+    self.values["Damper Constant"].set(E)
+    self.values["Qe"].set(Qe)
+    self.values["Qx"].set(Qx)
+    self.values["R"].set(R)
+    self.values["Ql"].setMatrix(Ql)
+    self.values["RO"].setMatrix(RO)
+    self.values["N"].set(N)
+    self.values["End"].set(end)
+
+  def connectSSH(self):
+    ssh = paramiko.SSHClient()
+    ssh.set_missing_host_key_policy(paramiko.AutoAddPolicy())
+    host = self.naoIP.get()
+    self.printTextbox("Connect to " + host)
+    port = 22
+    try:
+        ssh.connect(host, port=port,  username='root', allow_agent=True, timeout=5)
+        self.printTextbox("SSH-Verbindung erfolgreich!")
+
+        ftp = ssh.open_sftp()
+        self.printTextbox("FTP-Verbindung erfolgreich!")
+        file=ftp.file('/var/persistent/home/nao/Config.Arne_FLIPM/Robots/Default/FLIPM.cfg', "w", -1)
+        v = getValues(self.values)
+        g = gains(*v[:13]) # A, b, c, Gi, Gx, Gd, L
+        s = \
+"""
+A = {{ content = [{}]; }};
+b = {{ content = [{}]; }};
+c = {{ content = [{}]; }};
+Gi = {};
+Gx = {{ content = [{}]; }};
+Gd = {{ content = [{}]; }};
+L = {{ content = [{}]; }};
+m = {};
+M = {};
+g = {};
+z_h = {};
+dt = {};
+D = {};
+E = {};
+Qe = {};
+Qx = {};
+R = {};
+N = {};
+""".format(",".join(map(str, map(float, g[0].flatten()))),              # A
+           ",".join(map(str, map(float, g[1]))),                        # b             
+           ",".join(map(str, map(float, g[2].tolist()[0]))),            # c
+           float(g[3]),                                                 # Gi
+           ",".join(map(str, map(float, g[4].flatten().tolist()[0]))),  # Gx
+           ",".join(map(str, map(float, g[5]))),                        # Gd
+           ",".join(map(str, map(float, np.array(g[6]).flatten()))),    # L
+           float(v[0]), # m
+           float(v[1]), # M
+           float(v[2]), # g
+           float(v[3]), # z_h
+           float(v[4]), # dt
+           float(v[5]), # D
+           float(v[6]), # E
+           float(v[7]), # Qe
+           float(v[8]), # Qx
+           float(v[9]), # R
+           float(v[12]),) # N
+        
+        file.write(s)
+        self.printTextbox("Gains erfolgreich übertragen!")  
+        file.flush()
+        ftp.close()
+        self.printTextbox("FTP-Verbindung beendet!")   
+        ssh.close()
+        self.printTextbox("SSH-Verbindung beendet!")        
+        
+    except IOError:
+        self.printTextbox("Connection Failed!")
+        print(error)
+        
+  def printTextbox(self, text):
+    self.textbox.insert(tkinter.END, time.strftime('%X') + " - " + text + "\n")
+    
 main()